--- conflicted
+++ resolved
@@ -1,16 +1,10 @@
 ## Refer to http://caffe.berkeleyvision.org/installation.html
 # Contributions simplifying and improving our build system are welcome!
 
-<<<<<<< HEAD
-# cuDNN acceleration switch (comment to build without cuDNN).
-USE_CUDNN := 1
-# CNMeM memory pool switch (github.com/NVIDIA/cnmem required)
-=======
 # cuDNN acceleration switch (uncomment to build with cuDNN).
 # USE_CUDNN := 1
 
 # CNMeM memory pool switch (experimental, may go away)
->>>>>>> 0792af7d
 # USE_CNMEM := 1
 
 # CPU-only switch (uncomment to build without GPU support).
