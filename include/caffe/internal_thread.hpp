#ifndef CAFFE_INTERNAL_THREAD_HPP_
#define CAFFE_INTERNAL_THREAD_HPP_

#include "caffe/common.hpp"

/**
 Forward declare boost::thread instead of including boost/thread.hpp
 to avoid a boost/NVCC issues (#1009, #1010) on OSX.
 */
namespace boost { class thread; }

namespace caffe {

/**
 * Virtual class encapsulate boost::thread for use in base class
 * The child class will acquire the ability to run a single thread,
 * by reimplementing the virtual function InternalThreadEntry.
 */
class InternalThread {
 public:
  InternalThread();
  virtual ~InternalThread();

  /**
   * Caffe's thread local state will be initialized using the current
   * thread values, e.g. device id, solver index etc. The random seed
   * is initialized using caffe_rng_rand.
   */
  void StartInternalThread();

  /** Will not return until the internal thread has exited. */
  void StopInternalThread();

  bool is_started() const;

 protected:
  /* Implement this method in your subclass
      with the code you want your thread to run. */
  virtual void InternalThreadEntry() {}

  /* Should be tested when running loops to exit when requested. */
  bool must_stop();

 private:
<<<<<<< HEAD
  void entry(int device, Caffe::Brew mode, int rand_seed, int solver_count,
      bool root_solver);
=======
  void entry();
>>>>>>> 444a3ab3

  shared_ptr<boost::thread> thread_;
  int device_;
  Caffe::Brew mode_;
  int rand_seed_;
  int solver_count_;
  bool root_solver_;
};

}  // namespace caffe

#endif  // CAFFE_INTERNAL_THREAD_HPP_<|MERGE_RESOLUTION|>--- conflicted
+++ resolved
@@ -42,12 +42,7 @@
   bool must_stop();
 
  private:
-<<<<<<< HEAD
-  void entry(int device, Caffe::Brew mode, int rand_seed, int solver_count,
-      bool root_solver);
-=======
   void entry();
->>>>>>> 444a3ab3
 
   shared_ptr<boost::thread> thread_;
   int device_;
