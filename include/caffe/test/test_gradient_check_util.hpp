#ifndef CAFFE_TEST_GRADIENT_CHECK_UTIL_H_
#define CAFFE_TEST_GRADIENT_CHECK_UTIL_H_

#include <glog/logging.h>
#include <gtest/gtest.h>

#include <algorithm>
#include <cmath>
#include <vector>

#include "caffe/layer.hpp"
#include "caffe/net.hpp"

namespace caffe {

// The gradient checker adds a L2 normalization loss function on top of the
// top blobs, and checks the gradient.
template <typename Dtype, typename Mtype>
class GradientChecker {
 public:
  // kink and kink_range specify an ignored nonsmooth region of the form
  // kink - kink_range <= |feature value| <= kink + kink_range,
  // which accounts for all nonsmoothness in use by caffe
  GradientChecker(const Dtype stepsize, const Dtype threshold,
      const unsigned int seed = 1701, const Dtype kink = Get<Dtype>(0.),
      const Dtype kink_range = Get<Dtype>(-1.))
      : stepsize_(stepsize), threshold_(threshold), seed_(seed),
        kink_(kink), kink_range_(kink_range) {}
  // Checks the gradient of a layer, with provided bottom layers and top
  // layers.
  // Note that after the gradient check, we do not guarantee that the data
  // stored in the layer parameters and the blobs are unchanged.
  void CheckGradient(Layer<Dtype,Mtype>* layer, const vector<Blob<Dtype,Mtype>*>& bottom,
      const vector<Blob<Dtype,Mtype>*>& top, int check_bottom = -1) {
      layer->SetUp(bottom, top);
      CheckGradientSingle(layer, bottom, top, check_bottom, -1, -1);
  }
  void CheckGradientExhaustive(Layer<Dtype,Mtype>* layer,
      const vector<Blob<Dtype,Mtype>*>& bottom, const vector<Blob<Dtype,Mtype>*>& top,
      int check_bottom = -1);

  // CheckGradientEltwise can be used to test layers that perform element-wise
  // computation only (e.g., neuron layers) -- where (d y_i) / (d x_j) = 0 when
  // i != j.
  void CheckGradientEltwise(Layer<Dtype,Mtype>* layer,
      const vector<Blob<Dtype,Mtype>*>& bottom, const vector<Blob<Dtype,Mtype>*>& top);

<<<<<<< HEAD
  // Checks the gradient of a single output with respect to particular input
  // blob(s).  If check_bottom = i >= 0, check only the ith bottom Blob.
  // If check_bottom == -1, check everything -- all bottom Blobs and all
  // param Blobs.  Otherwise (if check_bottom < -1), check only param Blobs.
  void CheckGradientSingle(Layer<Dtype>* layer,
      const vector<Blob<Dtype>*>& bottom, const vector<Blob<Dtype>*>& top,
=======
  void CheckGradientSingle(Layer<Dtype,Mtype>* layer,
      const vector<Blob<Dtype,Mtype>*>& bottom, const vector<Blob<Dtype,Mtype>*>& top,
>>>>>>> 444a3ab3
      int check_bottom, int top_id, int top_data_id, bool element_wise = false);

  // Checks the gradient of a network. This network should not have any data
  // layers or loss layers, since the function does not explicitly deal with
  // such cases yet. All input blobs and parameter blobs are going to be
  // checked, layer-by-layer to avoid numerical problems to accumulate.
  void CheckGradientNet(const Net<Dtype,Mtype>& net,
      const vector<Blob<Dtype,Mtype>*>& input);

 protected:
  Dtype GetObjAndGradient(const Layer<Dtype,Mtype>& layer,
      const vector<Blob<Dtype,Mtype>*>& top, int top_id = -1, int top_data_id = -1);
  Dtype stepsize_;
  Dtype threshold_;
  unsigned int seed_;
  Dtype kink_;
  Dtype kink_range_;
};


template <typename Dtype, typename Mtype>
void GradientChecker<Dtype,Mtype>::CheckGradientSingle(Layer<Dtype,Mtype>* layer,
    const vector<Blob<Dtype,Mtype>*>& bottom, const vector<Blob<Dtype,Mtype>*>& top,
    int check_bottom, int top_id, int top_data_id, bool element_wise) {
  if (element_wise) {
    CHECK_EQ(0, layer->blobs().size());
    CHECK_LE(0, top_id);
    CHECK_LE(0, top_data_id);
    const int top_count = top[top_id]->count();
    for (int blob_id = 0; blob_id < bottom.size(); ++blob_id) {
      CHECK_EQ(top_count, bottom[blob_id]->count());
    }
  }
<<<<<<< HEAD
  // First, figure out what blobs we need to check against, and zero init
  // parameter blobs.
  vector<Blob<Dtype>*> blobs_to_check;
  vector<bool> propagate_down(bottom.size(), check_bottom == -1);
=======
  // First, figure out what blobs we need to check against.
  vector<Blob<Dtype,Mtype>*> blobs_to_check;
  vector<bool> propagate_down(bottom.size(), check_bottom < 0);
>>>>>>> 444a3ab3
  for (int i = 0; i < layer->blobs().size(); ++i) {
    Blob<Dtype>* blob = layer->blobs()[i].get();
    caffe_set(blob->count(), static_cast<Dtype>(0), blob->mutable_cpu_diff());
    blobs_to_check.push_back(blob);
  }
  if (check_bottom == -1) {
    for (int i = 0; i < bottom.size(); ++i) {
      blobs_to_check.push_back(bottom[i]);
    }
  } else if (check_bottom >= 0) {
    CHECK_LT(check_bottom, bottom.size());
    blobs_to_check.push_back(bottom[check_bottom]);
    propagate_down[check_bottom] = true;
  }
  CHECK_GT(blobs_to_check.size(), 0) << "No blobs to check.";
  // Compute the gradient analytically using Backward
  Caffe::set_random_seed(seed_);
  // Ignore the loss from the layer (it's just the weighted sum of the losses
  // from the top blobs, whose gradients we may want to test individually).
  layer->Forward(bottom, top);
  // Get additional loss from the objective
  GetObjAndGradient(*layer, top, top_id, top_data_id);
  layer->Backward(top, propagate_down, bottom);
  // Store computed gradients for all checked blobs
  vector<shared_ptr<Blob<Dtype,Mtype> > >
      computed_gradient_blobs(blobs_to_check.size());
  for (int blob_id = 0; blob_id < blobs_to_check.size(); ++blob_id) {
    Blob<Dtype,Mtype>* current_blob = blobs_to_check[blob_id];
    computed_gradient_blobs[blob_id].reset(new Blob<Dtype,Mtype>());
    computed_gradient_blobs[blob_id]->ReshapeLike(*current_blob);
    const int count = blobs_to_check[blob_id]->count();
    const Dtype* diff = blobs_to_check[blob_id]->cpu_diff();
    Dtype* computed_gradients =
        computed_gradient_blobs[blob_id]->mutable_cpu_data();
    caffe_copy<Dtype,Mtype>(count, diff, computed_gradients);
  }
  // Compute derivative of top w.r.t. each bottom and parameter input using
  // finite differencing.
  // LOG(ERROR) << "Checking " << blobs_to_check.size() << " blobs.";
  for (int blob_id = 0; blob_id < blobs_to_check.size(); ++blob_id) {
    Blob<Dtype,Mtype>* current_blob = blobs_to_check[blob_id];
    const Dtype* computed_gradients =
        computed_gradient_blobs[blob_id]->cpu_data();
    // LOG(ERROR) << "Blob " << blob_id << ": checking "
    //     << current_blob->count() << " parameters.";
    for (int feat_id = 0; feat_id < current_blob->count(); ++feat_id) {
      // For an element-wise layer, we only need to do finite differencing to
      // compute the derivative of top[top_id][top_data_id] w.r.t.
      // bottom[blob_id][i] only for i == top_data_id.  For any other
      // i != top_data_id, we know the derivative is 0 by definition, and simply
      // check that that's true.
      Dtype estimated_gradient = Get<Dtype>(0.);
      Dtype positive_objective = Get<Dtype>(0.);
      Dtype negative_objective = Get<Dtype>(0.);
      if (!element_wise || (feat_id == top_data_id)) {
        // Do finite differencing.
        // Compute loss with stepsize_ added to input.
        Incr(current_blob->mutable_cpu_data()[feat_id], stepsize_);
        Caffe::set_random_seed(seed_);
        layer->Forward(bottom, top);
        positive_objective =
            GetObjAndGradient(*layer, top, top_id, top_data_id);
        // Compute loss with stepsize_ subtracted from input.
        Decr(current_blob->mutable_cpu_data()[feat_id], Get<Mtype>(stepsize_) * 2.);
        Caffe::set_random_seed(seed_);
        layer->Forward(bottom, top);
        negative_objective =
            GetObjAndGradient(*layer, top, top_id, top_data_id);
        // Recover original input value.
        Incr(current_blob->mutable_cpu_data()[feat_id], stepsize_);
        estimated_gradient = Get<Dtype>((Get<Mtype>(positive_objective) - Get<Mtype>(negative_objective)) /
            Get<Mtype>(stepsize_) / 2.);
      }
      Dtype computed_gradient = computed_gradients[feat_id];
      Dtype feature = current_blob->cpu_data()[feat_id];
      // LOG(ERROR) << "debug: " << current_blob->cpu_data()[feat_id] << " "
      //     << current_blob->cpu_diff()[feat_id];
      if (Get<Mtype>(kink_) - Get<Mtype>(kink_range_) > fabs(Get<Mtype>(feature))
          || fabs(Get<Mtype>(feature)) > Get<Mtype>(kink_) + Get<Mtype>(kink_range_)) {
        // We check relative accuracy, but for too small values, we threshold
        // the scale factor by 1.
        Dtype scale = Get<Dtype>(std::max(
            std::max(fabs(Get<Mtype>(computed_gradient)), fabs(Get<Mtype>(estimated_gradient))), 1.));
        EXPECT_NEAR(Get<Mtype>(computed_gradient), Get<Mtype>(estimated_gradient),
                    tol<Dtype>(Get<Mtype>(threshold_)) * Get<Mtype>(scale))
          << "debug: (top_id, top_data_id, blob_id, feat_id)="
          << top_id << "," << top_data_id << "," << blob_id << "," << feat_id
          << "; feat = " << Get<Mtype>(feature)
          << "; objective+ = " << Get<Mtype>(positive_objective)
          << "; objective- = " << Get<Mtype>(negative_objective);
      }
      // LOG(ERROR) << "Feature: " << current_blob->cpu_data()[feat_id];
      // LOG(ERROR) << "computed gradient: " << computed_gradient
      //    << " estimated_gradient: " << estimated_gradient;
    }
  }
}

template <typename Dtype, typename Mtype>
void GradientChecker<Dtype,Mtype>::CheckGradientExhaustive(Layer<Dtype,Mtype>* layer,
    const vector<Blob<Dtype,Mtype>*>& bottom, const vector<Blob<Dtype,Mtype>*>& top,
    int check_bottom) {
  layer->SetUp(bottom, top);
  CHECK_GT(top.size(), 0) << "Exhaustive mode requires at least one top blob.";
  // LOG(ERROR) << "Exhaustive Mode.";
  for (int i = 0; i < top.size(); ++i) {
    // LOG(ERROR) << "Exhaustive: blob " << i << " size " << top[i]->count();
    for (int j = 0; j < top[i]->count(); ++j) {
      // LOG(ERROR) << "Exhaustive: blob " << i << " data " << j;
      CheckGradientSingle(layer, bottom, top, check_bottom, i, j);
    }
  }
}

template <typename Dtype, typename Mtype>
void GradientChecker<Dtype,Mtype>::CheckGradientEltwise(Layer<Dtype,Mtype>* layer,
    const vector<Blob<Dtype,Mtype>*>& bottom, const vector<Blob<Dtype,Mtype>*>& top) {
  layer->SetUp(bottom, top);
  CHECK_GT(top.size(), 0) << "Eltwise mode requires at least one top blob.";
  const int check_bottom = -1;
  const bool element_wise = true;
  for (int i = 0; i < top.size(); ++i) {
    for (int j = 0; j < top[i]->count(); ++j) {
      CheckGradientSingle(layer, bottom, top, check_bottom, i, j, element_wise);
    }
  }
}

template <typename Dtype, typename Mtype>
void GradientChecker<Dtype,Mtype>::CheckGradientNet(
    const Net<Dtype,Mtype>& net, const vector<Blob<Dtype,Mtype>*>& input) {
  const vector<shared_ptr<Layer<Dtype,Mtype> > >& layers = net.layers();
  vector<vector<Blob<Dtype,Mtype>*> >& bottom_vecs = net.bottom_vecs();
  vector<vector<Blob<Dtype,Mtype>*> >& top_vecs = net.top_vecs();
  for (int i = 0; i < layers.size(); ++i) {
    net.Forward(input);
    LOG(ERROR) << "Checking gradient for " << layers[i]->layer_param().name();
    CheckGradientExhaustive(*(layers[i].get()), bottom_vecs[i], top_vecs[i]);
  }
}

template <typename Dtype, typename Mtype>
Dtype GradientChecker<Dtype,Mtype>::GetObjAndGradient(const Layer<Dtype,Mtype>& layer,
    const vector<Blob<Dtype,Mtype>*>& top, int top_id, int top_data_id) {
  Dtype loss = Get<Dtype>(0.);
  if (top_id < 0) {
    // the loss will be half of the sum of squares of all outputs
    for (int i = 0; i < top.size(); ++i) {
      Blob<Dtype,Mtype>* top_blob = top[i];
      const Dtype* top_blob_data = top_blob->cpu_data();
      Dtype* top_blob_diff = top_blob->mutable_cpu_diff();
      int count = top_blob->count();
      for (int j = 0; j < count; ++j) {
        Incr(loss, Get<Mtype>(top_blob_data[j]) * Get<Mtype>(top_blob_data[j]));
      }
      // set the diff: simply the data.
      caffe_copy<Dtype,Mtype>(top_blob->count(), top_blob_data, top_blob_diff);
    }
    Div(loss, 2.);
  } else {
    // the loss will be the top_data_id-th element in the top_id-th blob.
    for (int i = 0; i < top.size(); ++i) {
      Blob<Dtype,Mtype>* top_blob = top[i];
      Dtype* top_blob_diff = top_blob->mutable_cpu_diff();
      caffe_set<Dtype,Mtype>(top_blob->count(), Mtype(0), top_blob_diff);
    }
    const Dtype loss_weight = Get<Dtype>(2.);
    loss = Get<Dtype>(Get<Mtype>(top[top_id]->cpu_data()[top_data_id]) * Get<Mtype>(loss_weight));
    top[top_id]->mutable_cpu_diff()[top_data_id] = loss_weight;
  }
  return loss;
}

}  // namespace caffe

#endif  // CAFFE_TEST_GRADIENT_CHECK_UTIL_H_<|MERGE_RESOLUTION|>--- conflicted
+++ resolved
@@ -45,17 +45,12 @@
   void CheckGradientEltwise(Layer<Dtype,Mtype>* layer,
       const vector<Blob<Dtype,Mtype>*>& bottom, const vector<Blob<Dtype,Mtype>*>& top);
 
-<<<<<<< HEAD
   // Checks the gradient of a single output with respect to particular input
   // blob(s).  If check_bottom = i >= 0, check only the ith bottom Blob.
   // If check_bottom == -1, check everything -- all bottom Blobs and all
   // param Blobs.  Otherwise (if check_bottom < -1), check only param Blobs.
-  void CheckGradientSingle(Layer<Dtype>* layer,
-      const vector<Blob<Dtype>*>& bottom, const vector<Blob<Dtype>*>& top,
-=======
   void CheckGradientSingle(Layer<Dtype,Mtype>* layer,
       const vector<Blob<Dtype,Mtype>*>& bottom, const vector<Blob<Dtype,Mtype>*>& top,
->>>>>>> 444a3ab3
       int check_bottom, int top_id, int top_data_id, bool element_wise = false);
 
   // Checks the gradient of a network. This network should not have any data
@@ -89,19 +84,13 @@
       CHECK_EQ(top_count, bottom[blob_id]->count());
     }
   }
-<<<<<<< HEAD
   // First, figure out what blobs we need to check against, and zero init
   // parameter blobs.
-  vector<Blob<Dtype>*> blobs_to_check;
+  vector<Blob<Dtype,Mtype>*> blobs_to_check;
   vector<bool> propagate_down(bottom.size(), check_bottom == -1);
-=======
-  // First, figure out what blobs we need to check against.
-  vector<Blob<Dtype,Mtype>*> blobs_to_check;
-  vector<bool> propagate_down(bottom.size(), check_bottom < 0);
->>>>>>> 444a3ab3
   for (int i = 0; i < layer->blobs().size(); ++i) {
-    Blob<Dtype>* blob = layer->blobs()[i].get();
-    caffe_set(blob->count(), static_cast<Dtype>(0), blob->mutable_cpu_diff());
+    Blob<Dtype,Mtype>* blob = layer->blobs()[i].get();
+    caffe_set<Dtype,Mtype>(blob->count(), Get<Mtype>(0), blob->mutable_cpu_diff());
     blobs_to_check.push_back(blob);
   }
   if (check_bottom == -1) {
@@ -263,7 +252,7 @@
     for (int i = 0; i < top.size(); ++i) {
       Blob<Dtype,Mtype>* top_blob = top[i];
       Dtype* top_blob_diff = top_blob->mutable_cpu_diff();
-      caffe_set<Dtype,Mtype>(top_blob->count(), Mtype(0), top_blob_diff);
+      caffe_set<Dtype,Mtype>(top_blob->count(), Get<Mtype>(0), top_blob_diff);
     }
     const Dtype loss_weight = Get<Dtype>(2.);
     loss = Get<Dtype>(Get<Mtype>(top[top_id]->cpu_data()[top_data_id]) * Get<Mtype>(loss_weight));
