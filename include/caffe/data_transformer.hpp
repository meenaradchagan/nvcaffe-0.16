--- conflicted
+++ resolved
@@ -62,12 +62,8 @@
    *    set_cpu_data() is used. See memory_layer.cpp for an example.
    */
   void Transform(const vector<cv::Mat> & mat_vector,
-<<<<<<< HEAD
-                Blob<Dtype>* transformed_blob);
+                Blob<Dtype,Mtype>* transformed_blob);
 
-=======
-                Blob<Dtype,Mtype>* transformed_blob);
->>>>>>> 444a3ab3
   /**
    * @brief Applies the transformation defined in the data layer's
    * transform_param block to a cv::Mat
@@ -78,12 +74,8 @@
    *    This is destination blob. It can be part of top blob's data if
    *    set_cpu_data() is used. See image_data_layer.cpp for an example.
    */
-<<<<<<< HEAD
-  void Transform(const cv::Mat& cv_img, Blob<Dtype>* transformed_blob);
+  void Transform(const cv::Mat& cv_img, Blob<Dtype,Mtype>* transformed_blob);
 #endif  // USE_OPENCV
-=======
-  void Transform(const cv::Mat& cv_img, Blob<Dtype,Mtype>* transformed_blob);
->>>>>>> 444a3ab3
 
   /**
    * @brief Applies the same transformation defined in the data layer's
