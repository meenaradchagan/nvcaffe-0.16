#ifndef CAFFE_VISION_LAYERS_HPP_
#define CAFFE_VISION_LAYERS_HPP_

#include <string>
#include <utility>
#include <vector>

#include "caffe/blob.hpp"
#include "caffe/common.hpp"
#include "caffe/common_layers.hpp"
#include "caffe/data_layers.hpp"
#include "caffe/layer.hpp"
#include "caffe/loss_layers.hpp"
#include "caffe/neuron_layers.hpp"
#include "caffe/proto/caffe.pb.h"
#include "caffe/util/im2col.hpp"

namespace caffe {

/**
 * @brief Abstract base class that factors out the BLAS code common to
 *        ConvolutionLayer and DeconvolutionLayer.
 */
template <typename Dtype, typename Mtype>
class BaseConvolutionLayer : public Layer<Dtype,Mtype> {
 public:
  explicit BaseConvolutionLayer(const LayerParameter& param)
      : Layer<Dtype,Mtype>(param) {}
  virtual void LayerSetUp(const vector<Blob<Dtype,Mtype>*>& bottom,
      const vector<Blob<Dtype,Mtype>*>& top);
  virtual void Reshape(const vector<Blob<Dtype,Mtype>*>& bottom,
      const vector<Blob<Dtype,Mtype>*>& top);

  virtual inline int MinBottomBlobs() const { return 1; }
  virtual inline int MinTopBlobs() const { return 1; }
  virtual inline bool EqualNumBottomTopBlobs() const { return true; }

 protected:
  // Helper functions that abstract away the column buffer and gemm arguments.
  // The last argument in forward_cpu_gemm is so that we can skip the im2col if
  // we just called weight_cpu_gemm with the same input.
  void forward_cpu_gemm(const Dtype* input, const Dtype* weights,
      Dtype* output, bool skip_im2col = false);
  void forward_cpu_bias(Dtype* output, const Dtype* bias);
  void backward_cpu_gemm(const Dtype* input, const Dtype* weights,
      Dtype* output);
  void weight_cpu_gemm(const Dtype* input, const Dtype* output, Dtype*
      weights);
  void backward_cpu_bias(Dtype* bias, const Dtype* input);

#ifndef CPU_ONLY
  void forward_gpu_gemm(const Dtype* col_input, const Dtype* weights,
      Dtype* output, bool skip_im2col = false);
  void forward_gpu_bias(Dtype* output, const Dtype* bias);
  void backward_gpu_gemm(const Dtype* input, const Dtype* weights,
      Dtype* col_output);
  void weight_gpu_gemm(const Dtype* col_input, const Dtype* output, Dtype*
      weights);
  void backward_gpu_bias(Dtype* bias, const Dtype* input);
#endif

  /// @brief The spatial dimensions of the input.
  inline int input_shape(int i) {
    return (*bottom_shape_)[channel_axis_ + i];
  }
  // reverse_dimensions should return true iff we are implementing deconv, so
  // that conv helpers know which dimensions are which.
  virtual bool reverse_dimensions() = 0;
  // Compute height_out_ and width_out_ from other parameters.
  virtual void compute_output_shape() = 0;

  /// @brief The spatial dimensions of a filter kernel.
  Blob<int> kernel_shape_;
  /// @brief The spatial dimensions of the stride.
  Blob<int> stride_;
  /// @brief The spatial dimensions of the padding.
  Blob<int> pad_;
  /// @brief The spatial dimensions of the convolution input.
  Blob<int> conv_input_shape_;
  /// @brief The spatial dimensions of the col_buffer.
  vector<int> col_buffer_shape_;
  /// @brief The spatial dimensions of the output.
  vector<int> output_shape_;
  const vector<int>* bottom_shape_;

  int num_spatial_axes_;
  int bottom_dim_;
  int top_dim_;

  int channel_axis_;
  int num_;
  int channels_;
  int group_;
  int out_spatial_dim_;
  int weight_offset_;
  int num_output_;
  bool bias_term_;
  bool is_1x1_;
  bool force_nd_im2col_;

 private:
  // wrap im2col/col2im so we don't have to remember the (long) argument lists
  inline void conv_im2col_cpu(const Dtype* data, Dtype* col_buff) {
<<<<<<< HEAD
    if (!force_nd_im2col_ && num_spatial_axes_ == 2) {
      im2col_cpu(data, conv_in_channels_,
          conv_input_shape_.cpu_data()[1], conv_input_shape_.cpu_data()[2],
          kernel_shape_.cpu_data()[0], kernel_shape_.cpu_data()[1],
          pad_.cpu_data()[0], pad_.cpu_data()[1],
          stride_.cpu_data()[0], stride_.cpu_data()[1], col_buff);
    } else {
      im2col_nd_cpu(data, num_spatial_axes_, conv_input_shape_.cpu_data(),
          col_buffer_shape_.data(), kernel_shape_.cpu_data(),
          pad_.cpu_data(), stride_.cpu_data(), col_buff);
    }
  }
  inline void conv_col2im_cpu(const Dtype* col_buff, Dtype* data) {
    if (!force_nd_im2col_ && num_spatial_axes_ == 2) {
      col2im_cpu(col_buff, conv_in_channels_,
          conv_input_shape_.cpu_data()[1], conv_input_shape_.cpu_data()[2],
          kernel_shape_.cpu_data()[0], kernel_shape_.cpu_data()[1],
          pad_.cpu_data()[0], pad_.cpu_data()[1],
          stride_.cpu_data()[0], stride_.cpu_data()[1], data);
    } else {
      col2im_nd_cpu(col_buff, num_spatial_axes_, conv_input_shape_.cpu_data(),
          col_buffer_shape_.data(), kernel_shape_.cpu_data(),
          pad_.cpu_data(), stride_.cpu_data(), data);
    }
  }
#ifndef CPU_ONLY
  inline void conv_im2col_gpu(const Dtype* data, Dtype* col_buff) {
    if (!force_nd_im2col_ && num_spatial_axes_ == 2) {
      im2col_gpu(data, conv_in_channels_,
          conv_input_shape_.cpu_data()[1], conv_input_shape_.cpu_data()[2],
          kernel_shape_.cpu_data()[0], kernel_shape_.cpu_data()[1],
          pad_.cpu_data()[0], pad_.cpu_data()[1],
          stride_.cpu_data()[0], stride_.cpu_data()[1], col_buff);
    } else {
      im2col_nd_gpu(data, num_spatial_axes_, num_kernels_im2col_,
          conv_input_shape_.gpu_data(), col_buffer_.gpu_shape(),
          kernel_shape_.gpu_data(), pad_.gpu_data(),
          stride_.gpu_data(), col_buff);
    }
  }
  inline void conv_col2im_gpu(const Dtype* col_buff, Dtype* data) {
    if (!force_nd_im2col_ && num_spatial_axes_ == 2) {
      col2im_gpu(col_buff, conv_in_channels_,
          conv_input_shape_.cpu_data()[1], conv_input_shape_.cpu_data()[2],
          kernel_shape_.cpu_data()[0], kernel_shape_.cpu_data()[1],
          pad_.cpu_data()[0], pad_.cpu_data()[1],
          stride_.cpu_data()[0], stride_.cpu_data()[1], data);
    } else {
      col2im_nd_gpu(col_buff, num_spatial_axes_, num_kernels_col2im_,
          conv_input_shape_.gpu_data(), col_buffer_.gpu_shape(),
          kernel_shape_.gpu_data(), pad_.gpu_data(), stride_.gpu_data(),
          data);
    }
=======
    im2col_cpu<Dtype,Mtype>(data, conv_in_channels_, conv_in_height_, conv_in_width_,
        kernel_h_, kernel_w_, pad_h_, pad_w_, stride_h_, stride_w_, col_buff);
  }
  inline void conv_col2im_cpu(const Dtype* col_buff, Dtype* data) {
    col2im_cpu<Dtype,Mtype>(col_buff, conv_in_channels_, conv_in_height_, conv_in_width_,
        kernel_h_, kernel_w_, pad_h_, pad_w_, stride_h_, stride_w_, data);
  }
#ifndef CPU_ONLY
  inline void conv_im2col_gpu(const Dtype* data, Dtype* col_buff) {
    im2col_gpu<Dtype,Mtype>(data, conv_in_channels_, conv_in_height_, conv_in_width_,
        kernel_h_, kernel_w_, pad_h_, pad_w_, stride_h_, stride_w_, col_buff);
  }
  inline void conv_col2im_gpu(const Dtype* col_buff, Dtype* data) {
    col2im_gpu<Dtype,Mtype>(col_buff, conv_in_channels_, conv_in_height_, conv_in_width_,
        kernel_h_, kernel_w_, pad_h_, pad_w_, stride_h_, stride_w_, data);
>>>>>>> 444a3ab3
  }
#endif

  int num_kernels_im2col_;
  int num_kernels_col2im_;
  int conv_out_channels_;
  int conv_in_channels_;
  int conv_out_spatial_dim_;
  int kernel_dim_;
  int col_offset_;
  int output_offset_;

  Blob<Dtype,Mtype> col_buffer_;
  Blob<Dtype,Mtype> bias_multiplier_;
};

/**
 * @brief Convolves the input image with a bank of learned filters,
 *        and (optionally) adds biases.
 *
 *   Caffe convolves by reduction to matrix multiplication. This achieves
 *   high-throughput and generality of input and filter dimensions but comes at
 *   the cost of memory for matrices. This makes use of efficiency in BLAS.
 *
 *   The input is "im2col" transformed to a channel K' x H x W data matrix
 *   for multiplication with the N x K' x H x W filter matrix to yield a
 *   N' x H x W output matrix that is then "col2im" restored. K' is the
 *   input channel * kernel height * kernel width dimension of the unrolled
 *   inputs so that the im2col matrix has a column for each input region to
 *   be filtered. col2im restores the output spatial structure by rolling up
 *   the output channel N' columns of the output matrix.
 */
template <typename Dtype, typename Mtype>
class ConvolutionLayer : public BaseConvolutionLayer<Dtype,Mtype> {
 public:
  /**
   * @param param provides ConvolutionParameter convolution_param,
   *    with ConvolutionLayer options:
   *  - num_output. The number of filters.
   *  - kernel_size / kernel_h / kernel_w. The filter dimensions, given by
   *  kernel_size for square filters or kernel_h and kernel_w for rectangular
   *  filters.
   *  - stride / stride_h / stride_w (\b optional, default 1). The filter
   *  stride, given by stride_size for equal dimensions or stride_h and stride_w
   *  for different strides. By default the convolution is dense with stride 1.
   *  - pad / pad_h / pad_w (\b optional, default 0). The zero-padding for
   *  convolution, given by pad for equal dimensions or pad_h and pad_w for
   *  different padding. Input padding is computed implicitly instead of
   *  actually padding.
   *  - group (\b optional, default 1). The number of filter groups. Group
   *  convolution is a method for reducing parameterization by selectively
   *  connecting input and output channels. The input and output channel dimensions must be divisible
   *  by the number of groups. For group @f$ \geq 1 @f$, the
   *  convolutional filters' input and output channels are separated s.t. each
   *  group takes 1 / group of the input channels and makes 1 / group of the
   *  output channels. Concretely 4 input channels, 8 output channels, and
   *  2 groups separate input channels 1-2 and output channels 1-4 into the
   *  first group and input channels 3-4 and output channels 5-8 into the second
   *  group.
   *  - bias_term (\b optional, default true). Whether to have a bias.
   *  - engine: convolution has CAFFE (matrix multiplication) and CUDNN (library
   *    kernels + stream parallelism) engines.
   */
  explicit ConvolutionLayer(const LayerParameter& param)
      : BaseConvolutionLayer<Dtype,Mtype>(param) {}

  virtual inline const char* type() const { return "Convolution"; }

 protected:
  virtual void Forward_cpu(const vector<Blob<Dtype,Mtype>*>& bottom,
      const vector<Blob<Dtype,Mtype>*>& top);
  virtual void Forward_gpu(const vector<Blob<Dtype,Mtype>*>& bottom,
      const vector<Blob<Dtype,Mtype>*>& top);
  virtual void Backward_cpu(const vector<Blob<Dtype,Mtype>*>& top,
      const vector<bool>& propagate_down, const vector<Blob<Dtype,Mtype>*>& bottom);
  virtual void Backward_gpu(const vector<Blob<Dtype,Mtype>*>& top,
      const vector<bool>& propagate_down, const vector<Blob<Dtype,Mtype>*>& bottom);
  virtual inline bool reverse_dimensions() { return false; }
  virtual void compute_output_shape();
};

/**
 * @brief Convolve the input with a bank of learned filters, and (optionally)
 *        add biases, treating filters and convolution parameters in the
 *        opposite sense as ConvolutionLayer.
 *
 *   ConvolutionLayer computes each output value by dotting an input window with
 *   a filter; DeconvolutionLayer multiplies each input value by a filter
 *   elementwise, and sums over the resulting output windows. In other words,
 *   DeconvolutionLayer is ConvolutionLayer with the forward and backward passes
 *   reversed. DeconvolutionLayer reuses ConvolutionParameter for its
 *   parameters, but they take the opposite sense as in ConvolutionLayer (so
 *   padding is removed from the output rather than added to the input, and
 *   stride results in upsampling rather than downsampling).
 */
template <typename Dtype, typename Mtype>
class DeconvolutionLayer : public BaseConvolutionLayer<Dtype,Mtype> {
 public:
  explicit DeconvolutionLayer(const LayerParameter& param)
      : BaseConvolutionLayer<Dtype,Mtype>(param) {}

  virtual inline const char* type() const { return "Deconvolution"; }

 protected:
  virtual void Forward_cpu(const vector<Blob<Dtype,Mtype>*>& bottom,
      const vector<Blob<Dtype,Mtype>*>& top);
  virtual void Forward_gpu(const vector<Blob<Dtype,Mtype>*>& bottom,
      const vector<Blob<Dtype,Mtype>*>& top);
  virtual void Backward_cpu(const vector<Blob<Dtype,Mtype>*>& top,
      const vector<bool>& propagate_down, const vector<Blob<Dtype,Mtype>*>& bottom);
  virtual void Backward_gpu(const vector<Blob<Dtype,Mtype>*>& top,
      const vector<bool>& propagate_down, const vector<Blob<Dtype,Mtype>*>& bottom);
  virtual inline bool reverse_dimensions() { return true; }
  virtual void compute_output_shape();
};

#ifdef USE_CUDNN
/*
 * @brief cuDNN implementation of ConvolutionLayer.
 *        Fallback to ConvolutionLayer for CPU mode.
 *
 * cuDNN accelerates convolution through forward kernels for filtering and bias
 * plus backward kernels for the gradient w.r.t. the filters, biases, and
 * inputs. Caffe + cuDNN further speeds up the computation through forward
 * parallelism across groups and backward parallelism across gradients.
 *
 * The CUDNN engine does not have memory overhead for matrix buffers. For many
 * input and filter regimes the CUDNN engine is faster than the CAFFE engine,
 * but for fully-convolutional models and large inputs the CAFFE engine can be
 * faster as long as it fits in memory.
*/
template <typename Dtype, typename Mtype>
class CuDNNConvolutionLayer : public ConvolutionLayer<Dtype,Mtype> {
 public:
  explicit CuDNNConvolutionLayer(const LayerParameter& param)
      : ConvolutionLayer<Dtype,Mtype>(param), handles_setup_(false) {}
  virtual void LayerSetUp(const vector<Blob<Dtype,Mtype>*>& bottom,
      const vector<Blob<Dtype,Mtype>*>& top);
  virtual void Reshape(const vector<Blob<Dtype,Mtype>*>& bottom,
      const vector<Blob<Dtype,Mtype>*>& top);
  virtual ~CuDNNConvolutionLayer();

 protected:
  virtual void Forward_gpu(const vector<Blob<Dtype,Mtype>*>& bottom,
      const vector<Blob<Dtype,Mtype>*>& top);
  virtual void Backward_gpu(const vector<Blob<Dtype,Mtype>*>& top,
      const vector<bool>& propagate_down, const vector<Blob<Dtype,Mtype>*>& bottom);

  bool handles_setup_;

  // algorithms for forward and backwards convolutions
  cudnnConvolutionFwdAlgo_t *fwd_algo_;
  cudnnConvolutionBwdFilterAlgo_t *bwd_filter_algo_;
  cudnnConvolutionBwdDataAlgo_t *bwd_data_algo_;

  vector<cudnnTensorDescriptor_t> bottom_descs_, top_descs_;
  cudnnTensorDescriptor_t    bias_desc_;
  cudnnFilterDescriptor_t      filter_desc_;
  vector<cudnnConvolutionDescriptor_t> conv_descs_;
  int bottom_offset_, top_offset_, weight_offset_, bias_offset_;

  size_t *workspace_fwd_sizes_;
  size_t *workspace_bwd_data_sizes_;
  size_t *workspace_bwd_filter_sizes_;
  size_t workspaceSizeInBytes;  // size of underlying storage
  void *workspaceData;  // underlying storage
  void **workspace;  // aliases into workspaceData
};
#endif

/**
 * @brief A helper for image operations that rearranges image regions into
 *        column vectors.  Used by ConvolutionLayer to perform convolution
 *        by matrix multiplication.
 *
 * TODO(dox): thorough documentation for Forward, Backward, and proto params.
 */
template <typename Dtype, typename Mtype>
class Im2colLayer : public Layer<Dtype,Mtype> {
 public:
  explicit Im2colLayer(const LayerParameter& param)
      : Layer<Dtype,Mtype>(param) {}
  virtual void LayerSetUp(const vector<Blob<Dtype,Mtype>*>& bottom,
      const vector<Blob<Dtype,Mtype>*>& top);
  virtual void Reshape(const vector<Blob<Dtype,Mtype>*>& bottom,
      const vector<Blob<Dtype,Mtype>*>& top);

  virtual inline const char* type() const { return "Im2col"; }
  virtual inline int ExactNumBottomBlobs() const { return 1; }
  virtual inline int ExactNumTopBlobs() const { return 1; }

 protected:
  virtual void Forward_cpu(const vector<Blob<Dtype,Mtype>*>& bottom,
      const vector<Blob<Dtype,Mtype>*>& top);
  virtual void Forward_gpu(const vector<Blob<Dtype,Mtype>*>& bottom,
      const vector<Blob<Dtype,Mtype>*>& top);
  virtual void Backward_cpu(const vector<Blob<Dtype,Mtype>*>& top,
      const vector<bool>& propagate_down, const vector<Blob<Dtype,Mtype>*>& bottom);
  virtual void Backward_gpu(const vector<Blob<Dtype,Mtype>*>& top,
      const vector<bool>& propagate_down, const vector<Blob<Dtype,Mtype>*>& bottom);

  /// @brief The spatial dimensions of a filter kernel.
  Blob<int> kernel_shape_;
  /// @brief The spatial dimensions of the stride.
  Blob<int> stride_;
  /// @brief The spatial dimensions of the padding.
  Blob<int> pad_;

  int num_spatial_axes_;
  int bottom_dim_;
  int top_dim_;

  int channel_axis_;
  int num_;
  int channels_;

  bool force_nd_im2col_;
};

// Forward declare PoolingLayer and SplitLayer for use in LRNLayer.
template <typename Dtype, typename Mtype> class PoolingLayer;
template <typename Dtype, typename Mtype> class SplitLayer;

/**
 * @brief Normalize the input in a local region across or within feature maps.
 *
 * TODO(dox): thorough documentation for Forward, Backward, and proto params.
 */
template <typename Dtype, typename Mtype>
class LRNLayer : public Layer<Dtype,Mtype> {
 public:
  explicit LRNLayer(const LayerParameter& param)
      : Layer<Dtype,Mtype>(param) {}
  virtual void LayerSetUp(const vector<Blob<Dtype,Mtype>*>& bottom,
      const vector<Blob<Dtype,Mtype>*>& top);
  virtual void Reshape(const vector<Blob<Dtype,Mtype>*>& bottom,
      const vector<Blob<Dtype,Mtype>*>& top);

  virtual inline const char* type() const { return "LRN"; }
  virtual inline int ExactNumBottomBlobs() const { return 1; }
  virtual inline int ExactNumTopBlobs() const { return 1; }

 protected:
  virtual void Forward_cpu(const vector<Blob<Dtype,Mtype>*>& bottom,
      const vector<Blob<Dtype,Mtype>*>& top);
  virtual void Forward_gpu(const vector<Blob<Dtype,Mtype>*>& bottom,
      const vector<Blob<Dtype,Mtype>*>& top);
  virtual void Backward_cpu(const vector<Blob<Dtype,Mtype>*>& top,
      const vector<bool>& propagate_down, const vector<Blob<Dtype,Mtype>*>& bottom);
  virtual void Backward_gpu(const vector<Blob<Dtype,Mtype>*>& top,
      const vector<bool>& propagate_down, const vector<Blob<Dtype,Mtype>*>& bottom);

  virtual void CrossChannelForward_cpu(const vector<Blob<Dtype,Mtype>*>& bottom,
      const vector<Blob<Dtype,Mtype>*>& top);
  virtual void CrossChannelForward_gpu(const vector<Blob<Dtype,Mtype>*>& bottom,
      const vector<Blob<Dtype,Mtype>*>& top);
  virtual void WithinChannelForward(const vector<Blob<Dtype,Mtype>*>& bottom,
      const vector<Blob<Dtype,Mtype>*>& top);
  virtual void CrossChannelBackward_cpu(const vector<Blob<Dtype,Mtype>*>& top,
      const vector<bool>& propagate_down, const vector<Blob<Dtype,Mtype>*>& bottom);
  virtual void CrossChannelBackward_gpu(const vector<Blob<Dtype,Mtype>*>& top,
      const vector<bool>& propagate_down, const vector<Blob<Dtype,Mtype>*>& bottom);
  virtual void WithinChannelBackward(const vector<Blob<Dtype,Mtype>*>& top,
      const vector<bool>& propagate_down, const vector<Blob<Dtype,Mtype>*>& bottom);

  int size_;
  int pre_pad_;
  Mtype alpha_;
  Mtype beta_;
  Mtype k_;
  int num_;
  int channels_;
  int height_;
  int width_;

  // Fields used for normalization ACROSS_CHANNELS
  // scale_ stores the intermediate summing results
  Blob<Dtype,Mtype> scale_;

  // Fields used for normalization WITHIN_CHANNEL
  shared_ptr<SplitLayer<Dtype,Mtype> > split_layer_;
  vector<Blob<Dtype,Mtype>*> split_top_vec_;
  shared_ptr<PowerLayer<Dtype,Mtype> > square_layer_;
  Blob<Dtype,Mtype> square_input_;
  Blob<Dtype,Mtype> square_output_;
  vector<Blob<Dtype,Mtype>*> square_bottom_vec_;
  vector<Blob<Dtype,Mtype>*> square_top_vec_;
  shared_ptr<PoolingLayer<Dtype,Mtype> > pool_layer_;
  Blob<Dtype,Mtype> pool_output_;
  vector<Blob<Dtype,Mtype>*> pool_top_vec_;
  shared_ptr<PowerLayer<Dtype,Mtype> > power_layer_;
  Blob<Dtype,Mtype> power_output_;
  vector<Blob<Dtype,Mtype>*> power_top_vec_;
  shared_ptr<EltwiseLayer<Dtype,Mtype> > product_layer_;
  Blob<Dtype,Mtype> product_input_;
  vector<Blob<Dtype,Mtype>*> product_bottom_vec_;
};

#ifdef USE_CUDNN

<<<<<<< HEAD
template <typename Dtype>
class CuDNNLRNLayer : public LRNLayer<Dtype> {
 public:
  explicit CuDNNLRNLayer(const LayerParameter& param)
      : LRNLayer<Dtype>(param), handles_setup_(false) {}
  virtual void LayerSetUp(const vector<Blob<Dtype>*>& bottom,
      const vector<Blob<Dtype>*>& top);
  virtual void Reshape(const vector<Blob<Dtype>*>& bottom,
      const vector<Blob<Dtype>*>& top);
  virtual ~CuDNNLRNLayer();

 protected:
  virtual void Forward_gpu(const vector<Blob<Dtype>*>& bottom,
      const vector<Blob<Dtype>*>& top);
  virtual void Backward_gpu(const vector<Blob<Dtype>*>& top,
      const vector<bool>& propagate_down, const vector<Blob<Dtype>*>& bottom);

  bool handles_setup_;
=======
template <typename Dtype, typename Mtype>
class CuDNNLRNLayer : public LRNLayer<Dtype,Mtype> {
 public:
  explicit CuDNNLRNLayer(const LayerParameter& param)
      : LRNLayer<Dtype,Mtype>(param), handles_setup_(false) {}
  virtual void LayerSetUp(const vector<Blob<Dtype,Mtype>*>& bottom,
      const vector<Blob<Dtype,Mtype>*>& top);
  virtual void Reshape(const vector<Blob<Dtype,Mtype>*>& bottom,
      const vector<Blob<Dtype,Mtype>*>& top);
  virtual ~CuDNNLRNLayer();

 protected:
  virtual void Forward_gpu(const vector<Blob<Dtype,Mtype>*>& bottom,
      const vector<Blob<Dtype,Mtype>*>& top);
  virtual void Backward_gpu(const vector<Blob<Dtype,Mtype>*>& top,
      const vector<bool>& propagate_down, const vector<Blob<Dtype,Mtype>*>& bottom);

  bool handles_setup_;
  cudnnHandle_t             handle_;
>>>>>>> 444a3ab3
  cudnnLRNDescriptor_t norm_desc_;
  cudnnTensorDescriptor_t bottom_desc_, top_desc_;

  int size_;
<<<<<<< HEAD
  Dtype alpha_, beta_, k_;
};

template <typename Dtype>
class CuDNNLCNLayer : public LRNLayer<Dtype> {
 public:
  explicit CuDNNLCNLayer(const LayerParameter& param)
      : LRNLayer<Dtype>(param), handles_setup_(false), tempDataSize(0),
        tempData1(NULL), tempData2(NULL) {}
  virtual void LayerSetUp(const vector<Blob<Dtype>*>& bottom,
      const vector<Blob<Dtype>*>& top);
  virtual void Reshape(const vector<Blob<Dtype>*>& bottom,
      const vector<Blob<Dtype>*>& top);
  virtual ~CuDNNLCNLayer();

 protected:
  virtual void Forward_gpu(const vector<Blob<Dtype>*>& bottom,
      const vector<Blob<Dtype>*>& top);
  virtual void Backward_gpu(const vector<Blob<Dtype>*>& top,
      const vector<bool>& propagate_down, const vector<Blob<Dtype>*>& bottom);

  bool handles_setup_;
=======
  Mtype alpha_, beta_, k_;
};

template <typename Dtype, typename Mtype>
class CuDNNLCNLayer : public LRNLayer<Dtype,Mtype> {
 public:
  explicit CuDNNLCNLayer(const LayerParameter& param)
      : LRNLayer<Dtype,Mtype>(param), handles_setup_(false), tempDataSize(0) {}
  virtual void LayerSetUp(const vector<Blob<Dtype,Mtype>*>& bottom,
      const vector<Blob<Dtype,Mtype>*>& top);
  virtual void Reshape(const vector<Blob<Dtype,Mtype>*>& bottom,
      const vector<Blob<Dtype,Mtype>*>& top);
  virtual ~CuDNNLCNLayer();

 protected:
  virtual void Forward_gpu(const vector<Blob<Dtype,Mtype>*>& bottom,
      const vector<Blob<Dtype,Mtype>*>& top);
  virtual void Backward_gpu(const vector<Blob<Dtype,Mtype>*>& top,
      const vector<bool>& propagate_down, const vector<Blob<Dtype,Mtype>*>& bottom);

  bool handles_setup_;
  cudnnHandle_t             handle_;
>>>>>>> 444a3ab3
  cudnnLRNDescriptor_t norm_desc_;
  cudnnTensorDescriptor_t bottom_desc_, top_desc_;

  int size_, pre_pad_;
<<<<<<< HEAD
  Dtype alpha_, beta_, k_;
=======
  Mtype alpha_, beta_, k_;
>>>>>>> 444a3ab3

  size_t tempDataSize;
  void *tempData1, *tempData2;
};

#endif

/**
 * @brief Pools the input image by taking the max, average, etc. within regions.
 *
 * TODO(dox): thorough documentation for Forward, Backward, and proto params.
 */
template <typename Dtype, typename Mtype>
class PoolingLayer : public Layer<Dtype,Mtype> {
 public:
  explicit PoolingLayer(const LayerParameter& param)
      : Layer<Dtype,Mtype>(param) {}
  virtual void LayerSetUp(const vector<Blob<Dtype,Mtype>*>& bottom,
      const vector<Blob<Dtype,Mtype>*>& top);
  virtual void Reshape(const vector<Blob<Dtype,Mtype>*>& bottom,
      const vector<Blob<Dtype,Mtype>*>& top);

  virtual inline const char* type() const { return "Pooling"; }
  virtual inline int ExactNumBottomBlobs() const { return 1; }
  virtual inline int MinTopBlobs() const { return 1; }
  // MAX POOL layers can output an extra top blob for the mask;
  // others can only output the pooled inputs.
  virtual inline int MaxTopBlobs() const {
    return (this->layer_param_.pooling_param().pool() ==
            PoolingParameter_PoolMethod_MAX) ? 2 : 1;
  }

 protected:
  virtual void Forward_cpu(const vector<Blob<Dtype,Mtype>*>& bottom,
      const vector<Blob<Dtype,Mtype>*>& top);
  virtual void Forward_gpu(const vector<Blob<Dtype,Mtype>*>& bottom,
      const vector<Blob<Dtype,Mtype>*>& top);
  virtual void Backward_cpu(const vector<Blob<Dtype,Mtype>*>& top,
      const vector<bool>& propagate_down, const vector<Blob<Dtype,Mtype>*>& bottom);
  virtual void Backward_gpu(const vector<Blob<Dtype,Mtype>*>& top,
      const vector<bool>& propagate_down, const vector<Blob<Dtype,Mtype>*>& bottom);

  int kernel_h_, kernel_w_;
  int stride_h_, stride_w_;
  int pad_h_, pad_w_;
  int channels_;
  int height_, width_;
  int pooled_height_, pooled_width_;
  bool global_pooling_;
  Blob<Dtype,Mtype> rand_idx_;
  Blob<int,int> max_idx_;
};

#ifdef USE_CUDNN
/*
 * @brief cuDNN implementation of PoolingLayer.
 *        Fallback to PoolingLayer for CPU mode.
*/
template <typename Dtype, typename Mtype>
class CuDNNPoolingLayer : public PoolingLayer<Dtype,Mtype> {
 public:
  explicit CuDNNPoolingLayer(const LayerParameter& param)
      : PoolingLayer<Dtype,Mtype>(param), handles_setup_(false) {}
  virtual void LayerSetUp(const vector<Blob<Dtype,Mtype>*>& bottom,
      const vector<Blob<Dtype,Mtype>*>& top);
  virtual void Reshape(const vector<Blob<Dtype,Mtype>*>& bottom,
      const vector<Blob<Dtype,Mtype>*>& top);
  virtual ~CuDNNPoolingLayer();
  // Currently, cuDNN does not support the extra top blob.
  virtual inline int MinTopBlobs() const { return -1; }
  virtual inline int ExactNumTopBlobs() const { return 1; }

 protected:
  virtual void Forward_gpu(const vector<Blob<Dtype,Mtype>*>& bottom,
      const vector<Blob<Dtype,Mtype>*>& top);
  virtual void Backward_gpu(const vector<Blob<Dtype,Mtype>*>& top,
      const vector<bool>& propagate_down, const vector<Blob<Dtype,Mtype>*>& bottom);

  bool handles_setup_;
  cudnnTensorDescriptor_t bottom_desc_, top_desc_;
  cudnnPoolingDescriptor_t  pooling_desc_;
  cudnnPoolingMode_t        mode_;
};
#endif

/**
 * @brief Does spatial pyramid pooling on the input image
 *        by taking the max, average, etc. within regions
 *        so that the result vector of different sized
 *        images are of the same size.
 */
template <typename Dtype, typename Mtype>
class SPPLayer : public Layer<Dtype,Mtype> {
 public:
  explicit SPPLayer(const LayerParameter& param)
      : Layer<Dtype,Mtype>(param) {}
  virtual void LayerSetUp(const vector<Blob<Dtype,Mtype>*>& bottom,
      const vector<Blob<Dtype,Mtype>*>& top);
  virtual void Reshape(const vector<Blob<Dtype,Mtype>*>& bottom,
      const vector<Blob<Dtype,Mtype>*>& top);

  virtual inline const char* type() const { return "SPP"; }
  virtual inline int ExactNumBottomBlobs() const { return 1; }
  virtual inline int ExactNumTopBlobs() const { return 1; }

 protected:
  virtual void Forward_cpu(const vector<Blob<Dtype,Mtype>*>& bottom,
      const vector<Blob<Dtype,Mtype>*>& top);
  virtual void Backward_cpu(const vector<Blob<Dtype,Mtype>*>& top,
      const vector<bool>& propagate_down, const vector<Blob<Dtype,Mtype>*>& bottom);
  // calculates the kernel and stride dimensions for the pooling layer,
  // returns a correctly configured LayerParameter for a PoolingLayer
  virtual LayerParameter GetPoolingParam(const int pyramid_level,
      const int bottom_h, const int bottom_w, const SPPParameter spp_param);

  int pyramid_height_;
  int bottom_h_, bottom_w_;
  int num_;
  int channels_;
  int kernel_h_, kernel_w_;
  int pad_h_, pad_w_;
  bool reshaped_first_time_;

  /// the internal Split layer that feeds the pooling layers
  shared_ptr<SplitLayer<Dtype,Mtype> > split_layer_;
  /// top vector holder used in call to the underlying SplitLayer::Forward
  vector<Blob<Dtype,Mtype>*> split_top_vec_;
  /// bottom vector holder used in call to the underlying PoolingLayer::Forward
  vector<vector<Blob<Dtype,Mtype>*>*> pooling_bottom_vecs_;
  /// the internal Pooling layers of different kernel sizes
  vector<shared_ptr<PoolingLayer<Dtype,Mtype> > > pooling_layers_;
  /// top vector holders used in call to the underlying PoolingLayer::Forward
  vector<vector<Blob<Dtype,Mtype>*>*> pooling_top_vecs_;
  /// pooling_outputs stores the outputs of the PoolingLayers
  vector<Blob<Dtype,Mtype>*> pooling_outputs_;
  /// the internal Flatten layers that the Pooling layers feed into
  vector<FlattenLayer<Dtype,Mtype>*> flatten_layers_;
  /// top vector holders used in call to the underlying FlattenLayer::Forward
  vector<vector<Blob<Dtype,Mtype>*>*> flatten_top_vecs_;
  /// flatten_outputs stores the outputs of the FlattenLayers
  vector<Blob<Dtype,Mtype>*> flatten_outputs_;
  /// bottom vector holder used in call to the underlying ConcatLayer::Forward
  vector<Blob<Dtype,Mtype>*> concat_bottom_vec_;
  /// the internal Concat layers that the Flatten layers feed into
  shared_ptr<ConcatLayer<Dtype,Mtype> > concat_layer_;
};

}  // namespace caffe

#endif  // CAFFE_VISION_LAYERS_HPP_<|MERGE_RESOLUTION|>--- conflicted
+++ resolved
@@ -70,13 +70,13 @@
   virtual void compute_output_shape() = 0;
 
   /// @brief The spatial dimensions of a filter kernel.
-  Blob<int> kernel_shape_;
+  Blob<int,int> kernel_shape_;
   /// @brief The spatial dimensions of the stride.
-  Blob<int> stride_;
+  Blob<int,int> stride_;
   /// @brief The spatial dimensions of the padding.
-  Blob<int> pad_;
+  Blob<int,int> pad_;
   /// @brief The spatial dimensions of the convolution input.
-  Blob<int> conv_input_shape_;
+  Blob<int,int> conv_input_shape_;
   /// @brief The spatial dimensions of the col_buffer.
   vector<int> col_buffer_shape_;
   /// @brief The spatial dimensions of the output.
@@ -101,28 +101,27 @@
  private:
   // wrap im2col/col2im so we don't have to remember the (long) argument lists
   inline void conv_im2col_cpu(const Dtype* data, Dtype* col_buff) {
-<<<<<<< HEAD
     if (!force_nd_im2col_ && num_spatial_axes_ == 2) {
-      im2col_cpu(data, conv_in_channels_,
+      im2col_cpu<Dtype,Mtype>(data, conv_in_channels_,
           conv_input_shape_.cpu_data()[1], conv_input_shape_.cpu_data()[2],
           kernel_shape_.cpu_data()[0], kernel_shape_.cpu_data()[1],
           pad_.cpu_data()[0], pad_.cpu_data()[1],
           stride_.cpu_data()[0], stride_.cpu_data()[1], col_buff);
     } else {
-      im2col_nd_cpu(data, num_spatial_axes_, conv_input_shape_.cpu_data(),
+      im2col_nd_cpu<Dtype,Mtype>(data, num_spatial_axes_, conv_input_shape_.cpu_data(),
           col_buffer_shape_.data(), kernel_shape_.cpu_data(),
           pad_.cpu_data(), stride_.cpu_data(), col_buff);
     }
   }
   inline void conv_col2im_cpu(const Dtype* col_buff, Dtype* data) {
     if (!force_nd_im2col_ && num_spatial_axes_ == 2) {
-      col2im_cpu(col_buff, conv_in_channels_,
+      col2im_cpu<Dtype,Mtype>(col_buff, conv_in_channels_,
           conv_input_shape_.cpu_data()[1], conv_input_shape_.cpu_data()[2],
           kernel_shape_.cpu_data()[0], kernel_shape_.cpu_data()[1],
           pad_.cpu_data()[0], pad_.cpu_data()[1],
           stride_.cpu_data()[0], stride_.cpu_data()[1], data);
     } else {
-      col2im_nd_cpu(col_buff, num_spatial_axes_, conv_input_shape_.cpu_data(),
+      col2im_nd_cpu<Dtype,Mtype>(col_buff, num_spatial_axes_, conv_input_shape_.cpu_data(),
           col_buffer_shape_.data(), kernel_shape_.cpu_data(),
           pad_.cpu_data(), stride_.cpu_data(), data);
     }
@@ -130,13 +129,13 @@
 #ifndef CPU_ONLY
   inline void conv_im2col_gpu(const Dtype* data, Dtype* col_buff) {
     if (!force_nd_im2col_ && num_spatial_axes_ == 2) {
-      im2col_gpu(data, conv_in_channels_,
+      im2col_gpu<Dtype>(data, conv_in_channels_,
           conv_input_shape_.cpu_data()[1], conv_input_shape_.cpu_data()[2],
           kernel_shape_.cpu_data()[0], kernel_shape_.cpu_data()[1],
           pad_.cpu_data()[0], pad_.cpu_data()[1],
           stride_.cpu_data()[0], stride_.cpu_data()[1], col_buff);
     } else {
-      im2col_nd_gpu(data, num_spatial_axes_, num_kernels_im2col_,
+      im2col_nd_gpu<Dtype>(data, num_spatial_axes_, num_kernels_im2col_,
           conv_input_shape_.gpu_data(), col_buffer_.gpu_shape(),
           kernel_shape_.gpu_data(), pad_.gpu_data(),
           stride_.gpu_data(), col_buff);
@@ -144,7 +143,7 @@
   }
   inline void conv_col2im_gpu(const Dtype* col_buff, Dtype* data) {
     if (!force_nd_im2col_ && num_spatial_axes_ == 2) {
-      col2im_gpu(col_buff, conv_in_channels_,
+      col2im_gpu<Dtype,Mtype>(col_buff, conv_in_channels_,
           conv_input_shape_.cpu_data()[1], conv_input_shape_.cpu_data()[2],
           kernel_shape_.cpu_data()[0], kernel_shape_.cpu_data()[1],
           pad_.cpu_data()[0], pad_.cpu_data()[1],
@@ -155,23 +154,6 @@
           kernel_shape_.gpu_data(), pad_.gpu_data(), stride_.gpu_data(),
           data);
     }
-=======
-    im2col_cpu<Dtype,Mtype>(data, conv_in_channels_, conv_in_height_, conv_in_width_,
-        kernel_h_, kernel_w_, pad_h_, pad_w_, stride_h_, stride_w_, col_buff);
-  }
-  inline void conv_col2im_cpu(const Dtype* col_buff, Dtype* data) {
-    col2im_cpu<Dtype,Mtype>(col_buff, conv_in_channels_, conv_in_height_, conv_in_width_,
-        kernel_h_, kernel_w_, pad_h_, pad_w_, stride_h_, stride_w_, data);
-  }
-#ifndef CPU_ONLY
-  inline void conv_im2col_gpu(const Dtype* data, Dtype* col_buff) {
-    im2col_gpu<Dtype,Mtype>(data, conv_in_channels_, conv_in_height_, conv_in_width_,
-        kernel_h_, kernel_w_, pad_h_, pad_w_, stride_h_, stride_w_, col_buff);
-  }
-  inline void conv_col2im_gpu(const Dtype* col_buff, Dtype* data) {
-    col2im_gpu<Dtype,Mtype>(col_buff, conv_in_channels_, conv_in_height_, conv_in_width_,
-        kernel_h_, kernel_w_, pad_h_, pad_w_, stride_h_, stride_w_, data);
->>>>>>> 444a3ab3
   }
 #endif
 
@@ -374,11 +356,11 @@
       const vector<bool>& propagate_down, const vector<Blob<Dtype,Mtype>*>& bottom);
 
   /// @brief The spatial dimensions of a filter kernel.
-  Blob<int> kernel_shape_;
+  Blob<int,int> kernel_shape_;
   /// @brief The spatial dimensions of the stride.
-  Blob<int> stride_;
+  Blob<int,int> stride_;
   /// @brief The spatial dimensions of the padding.
-  Blob<int> pad_;
+  Blob<int,int> pad_;
 
   int num_spatial_axes_;
   int bottom_dim_;
@@ -472,26 +454,6 @@
 
 #ifdef USE_CUDNN
 
-<<<<<<< HEAD
-template <typename Dtype>
-class CuDNNLRNLayer : public LRNLayer<Dtype> {
- public:
-  explicit CuDNNLRNLayer(const LayerParameter& param)
-      : LRNLayer<Dtype>(param), handles_setup_(false) {}
-  virtual void LayerSetUp(const vector<Blob<Dtype>*>& bottom,
-      const vector<Blob<Dtype>*>& top);
-  virtual void Reshape(const vector<Blob<Dtype>*>& bottom,
-      const vector<Blob<Dtype>*>& top);
-  virtual ~CuDNNLRNLayer();
-
- protected:
-  virtual void Forward_gpu(const vector<Blob<Dtype>*>& bottom,
-      const vector<Blob<Dtype>*>& top);
-  virtual void Backward_gpu(const vector<Blob<Dtype>*>& top,
-      const vector<bool>& propagate_down, const vector<Blob<Dtype>*>& bottom);
-
-  bool handles_setup_;
-=======
 template <typename Dtype, typename Mtype>
 class CuDNNLRNLayer : public LRNLayer<Dtype,Mtype> {
  public:
@@ -511,35 +473,10 @@
 
   bool handles_setup_;
   cudnnHandle_t             handle_;
->>>>>>> 444a3ab3
   cudnnLRNDescriptor_t norm_desc_;
   cudnnTensorDescriptor_t bottom_desc_, top_desc_;
 
   int size_;
-<<<<<<< HEAD
-  Dtype alpha_, beta_, k_;
-};
-
-template <typename Dtype>
-class CuDNNLCNLayer : public LRNLayer<Dtype> {
- public:
-  explicit CuDNNLCNLayer(const LayerParameter& param)
-      : LRNLayer<Dtype>(param), handles_setup_(false), tempDataSize(0),
-        tempData1(NULL), tempData2(NULL) {}
-  virtual void LayerSetUp(const vector<Blob<Dtype>*>& bottom,
-      const vector<Blob<Dtype>*>& top);
-  virtual void Reshape(const vector<Blob<Dtype>*>& bottom,
-      const vector<Blob<Dtype>*>& top);
-  virtual ~CuDNNLCNLayer();
-
- protected:
-  virtual void Forward_gpu(const vector<Blob<Dtype>*>& bottom,
-      const vector<Blob<Dtype>*>& top);
-  virtual void Backward_gpu(const vector<Blob<Dtype>*>& top,
-      const vector<bool>& propagate_down, const vector<Blob<Dtype>*>& bottom);
-
-  bool handles_setup_;
-=======
   Mtype alpha_, beta_, k_;
 };
 
@@ -562,16 +499,11 @@
 
   bool handles_setup_;
   cudnnHandle_t             handle_;
->>>>>>> 444a3ab3
   cudnnLRNDescriptor_t norm_desc_;
   cudnnTensorDescriptor_t bottom_desc_, top_desc_;
 
   int size_, pre_pad_;
-<<<<<<< HEAD
-  Dtype alpha_, beta_, k_;
-=======
   Mtype alpha_, beta_, k_;
->>>>>>> 444a3ab3
 
   size_t tempDataSize;
   void *tempData1, *tempData2;
