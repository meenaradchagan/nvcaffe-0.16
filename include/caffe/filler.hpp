// Fillers are random number generators that fills a blob using the specified
// algorithm. The expectation is that they are only going to be used during
// initialization time and will not involve any GPUs.

#ifndef CAFFE_FILLER_HPP
#define CAFFE_FILLER_HPP

#include <string>

#include "caffe/blob.hpp"
#include "caffe/common.hpp"
#include "caffe/proto/caffe.pb.h"
#include "caffe/syncedmem.hpp"
#include "caffe/util/math_functions.hpp"

namespace caffe {

/// @brief Fills a Blob with constant or randomly-generated data.
template <typename Dtype, typename Mtype>
class Filler {
 public:
  explicit Filler(const FillerParameter& param) : filler_param_(param) {}
  virtual ~Filler() {}
  virtual void Fill(Blob<Dtype,Mtype>* blob) = 0;
 protected:
  FillerParameter filler_param_;
};  // class Filler


/// @brief Fills a Blob with constant values @f$ x = 0 @f$.
template <typename Dtype, typename Mtype>
class ConstantFiller : public Filler<Dtype,Mtype> {
 public:
  explicit ConstantFiller(const FillerParameter& param)
      : Filler<Dtype,Mtype>(param) {}
  virtual void Fill(Blob<Dtype,Mtype>* blob) {
    Dtype* data = blob->mutable_cpu_data();
    const int count = blob->count();
    const Mtype value = this->filler_param_.value();
    CHECK(count);
    for (int i = 0; i < count; ++i) {
      data[i] = Get<Dtype>(value);
    }
    CHECK_EQ(this->filler_param_.sparse(), -1)
         << "Sparsity not supported by this Filler.";
  }
};

/// @brief Fills a Blob with uniformly distributed values @f$ x\sim U(a, b) @f$.
template <typename Dtype, typename Mtype>
class UniformFiller : public Filler<Dtype,Mtype> {
 public:
  explicit UniformFiller(const FillerParameter& param)
      : Filler<Dtype,Mtype>(param) {}
  virtual void Fill(Blob<Dtype,Mtype>* blob) {
    CHECK(blob->count());
    caffe_rng_uniform<Dtype,Mtype>(blob->count(), Mtype(this->filler_param_.min()),
        Mtype(this->filler_param_.max()), blob->mutable_cpu_data());
    CHECK_EQ(this->filler_param_.sparse(), -1)
         << "Sparsity not supported by this Filler.";
  }
};

/// @brief Fills a Blob with Gaussian-distributed values @f$ x = a @f$.
template <typename Dtype, typename Mtype>
class GaussianFiller : public Filler<Dtype,Mtype> {
 public:
  explicit GaussianFiller(const FillerParameter& param)
      : Filler<Dtype,Mtype>(param) {}
  virtual void Fill(Blob<Dtype,Mtype>* blob) {
    Dtype* data = blob->mutable_cpu_data();
    CHECK(blob->count());
    caffe_rng_gaussian<Dtype,Mtype>(blob->count(), Mtype(this->filler_param_.mean()),
        Mtype(this->filler_param_.std()), blob->mutable_cpu_data());
    int sparse = this->filler_param_.sparse();
    CHECK_GE(sparse, -1);
    if (sparse >= 0) {
      // Sparse initialization is implemented for "weight" blobs; i.e. matrices.
      // These have num == channels == 1; width is number of inputs; height is
      // number of outputs.  The 'sparse' variable specifies the mean number
      // of non-zero input weights for a given output.
      CHECK_GE(blob->num_axes(), 1);
      const int num_outputs = blob->shape(0);
      Mtype non_zero_probability = Mtype(sparse) / Mtype(num_outputs);
      rand_vec_.reset(new SyncedMemory(blob->count() * sizeof(int)));
      int* mask = reinterpret_cast<int*>(rand_vec_->mutable_cpu_data());
      caffe_rng_bernoulli<Dtype,Mtype>(blob->count(), non_zero_probability, mask);
      for (int i = 0; i < blob->count(); ++i) {
        data[i] = Get<Dtype>( Get<Mtype>(data[i]) * mask[i] );
      }
    }
  }

 protected:
  shared_ptr<SyncedMemory> rand_vec_;
};

/** @brief Fills a Blob with values @f$ x \in [0, 1] @f$
 *         such that @f$ \forall i \sum_j x_{ij} = 1 @f$.
 */
template <typename Dtype, typename Mtype>
class PositiveUnitballFiller : public Filler<Dtype,Mtype> {
 public:
  explicit PositiveUnitballFiller(const FillerParameter& param)
      : Filler<Dtype,Mtype>(param) {}
  virtual void Fill(Blob<Dtype,Mtype>* blob) {
    Dtype* data = blob->mutable_cpu_data();
    DCHECK(blob->count());
    caffe_rng_uniform<Dtype,Mtype>(blob->count(), 0, 1, blob->mutable_cpu_data());
    // We expect the filler to not be called very frequently, so we will
    // just use a simple implementation
    int dim = blob->count() / blob->num();
    CHECK(dim);
    for (int i = 0; i < blob->num(); ++i) {
      Mtype sum = 0;
      for (int j = 0; j < dim; ++j) {
        sum += Get<Mtype>(data[i * dim + j]);
      }
      for (int j = 0; j < dim; ++j) {
        data[i * dim + j] = Get<Dtype>( Get<Mtype>(data[i * dim + j]) / sum );
      }
    }
    CHECK_EQ(this->filler_param_.sparse(), -1)
         << "Sparsity not supported by this Filler.";
  }
};

/**
 * @brief Fills a Blob with values @f$ x \sim U(-a, +a) @f$ where @f$ a @f$ is
 *        set inversely proportional to number of incoming nodes, outgoing
 *        nodes, or their average.
 *
 * A Filler based on the paper [Bengio and Glorot 2010]: Understanding
 * the difficulty of training deep feedforward neuralnetworks.
 *
 * It fills the incoming matrix by randomly sampling uniform data from [-scale,
 * scale] where scale = sqrt(3 / n) where n is the fan_in, fan_out, or their
 * average, depending on the variance_norm option. You should make sure the
 * input blob has shape (num, a, b, c) where a * b * c = fan_in and num * b * c
 * = fan_out. Note that this is currently not the case for inner product layers.
 *
 * TODO(dox): make notation in above comment consistent with rest & use LaTeX.
 */
template <typename Dtype, typename Mtype>
class XavierFiller : public Filler<Dtype,Mtype> {
 public:
  explicit XavierFiller(const FillerParameter& param)
      : Filler<Dtype,Mtype>(param) {}
  virtual void Fill(Blob<Dtype,Mtype>* blob) {
    CHECK(blob->count());
    int fan_in = blob->count() / blob->num();
<<<<<<< HEAD
    int fan_out = blob->count() / blob->channels();
    Dtype n = fan_in;  // default to fan_in
    if (this->filler_param_.variance_norm() ==
        FillerParameter_VarianceNorm_AVERAGE) {
      n = (fan_in + fan_out) / Dtype(2);
    } else if (this->filler_param_.variance_norm() ==
        FillerParameter_VarianceNorm_FAN_OUT) {
      n = fan_out;
    }
    Dtype scale = sqrt(Dtype(3) / n);
    caffe_rng_uniform<Dtype>(blob->count(), -scale, scale,
=======
    Mtype scale = sqrt(Mtype(3) / fan_in);
    caffe_rng_uniform<Dtype,Mtype>(blob->count(), -scale, scale,
>>>>>>> 444a3ab3
        blob->mutable_cpu_data());
    CHECK_EQ(this->filler_param_.sparse(), -1)
         << "Sparsity not supported by this Filler.";
  }
};

/**
 * @brief Fills a Blob with values @f$ x \sim N(0, \sigma^2) @f$ where
 *        @f$ \sigma^2 @f$ is set inversely proportional to number of incoming
 *        nodes, outgoing nodes, or their average.
 *
 * A Filler based on the paper [He, Zhang, Ren and Sun 2015]: Specifically
 * accounts for ReLU nonlinearities.
 *
 * Aside: for another perspective on the scaling factor, see the derivation of
 * [Saxe, McClelland, and Ganguli 2013 (v3)].
 *
 * It fills the incoming matrix by randomly sampling Gaussian data with std =
 * sqrt(2 / n) where n is the fan_in, fan_out, or their average, depending on
 * the variance_norm option. You should make sure the input blob has shape (num,
 * a, b, c) where a * b * c = fan_in and num * b * c = fan_out. Note that this
 * is currently not the case for inner product layers.
 */
template <typename Dtype>
class MSRAFiller : public Filler<Dtype> {
 public:
  explicit MSRAFiller(const FillerParameter& param)
      : Filler<Dtype>(param) {}
  virtual void Fill(Blob<Dtype>* blob) {
    CHECK(blob->count());
    int fan_in = blob->count() / blob->num();
    int fan_out = blob->count() / blob->channels();
    Dtype n = fan_in;  // default to fan_in
    if (this->filler_param_.variance_norm() ==
        FillerParameter_VarianceNorm_AVERAGE) {
      n = (fan_in + fan_out) / Dtype(2);
    } else if (this->filler_param_.variance_norm() ==
        FillerParameter_VarianceNorm_FAN_OUT) {
      n = fan_out;
    }
    Dtype std = sqrt(Dtype(2) / n);
    caffe_rng_gaussian<Dtype>(blob->count(), Dtype(0), std,
        blob->mutable_cpu_data());
    CHECK_EQ(this->filler_param_.sparse(), -1)
         << "Sparsity not supported by this Filler.";
  }
};

/*!
@brief Fills a Blob with coefficients for bilinear interpolation.

A common use case is with the DeconvolutionLayer acting as upsampling.
You can upsample a feature map with shape of (B, C, H, W) by any integer factor
using the following proto.
\code
layer {
  name: "upsample", type: "Deconvolution"
  bottom: "{{bottom_name}}" top: "{{top_name}}"
  convolution_param {
    kernel_size: {{2 * factor - factor % 2}} stride: {{factor}}
    num_output: {{C}} group: {{C}}
    pad: {{ceil((factor - 1) / 2.)}}
    weight_filler: { type: "bilinear" } bias_term: false
  }
  param { lr_mult: 0 decay_mult: 0 }
}
\endcode
Please use this by replacing `{{}}` with your values. By specifying
`num_output: {{C}} group: {{C}}`, it behaves as
channel-wise convolution. The filter shape of this deconvolution layer will be
(C, 1, K, K) where K is `kernel_size`, and this filler will set a (K, K)
interpolation kernel for every channel of the filter identically. The resulting
shape of the top feature map will be (B, C, factor * H, factor * W).
Note that the learning rate and the
weight decay are set to 0 in order to keep coefficient values of bilinear
interpolation unchanged during training. If you apply this to an image, this
operation is equivalent to the following call in Python with Scikit.Image.
\code{.py}
out = skimage.transform.rescale(img, factor, mode='constant', cval=0)
\endcode
 */
template <typename Dtype>
class BilinearFiller : public Filler<Dtype> {
 public:
  explicit BilinearFiller(const FillerParameter& param)
      : Filler<Dtype>(param) {}
  virtual void Fill(Blob<Dtype>* blob) {
    CHECK_EQ(blob->num_axes(), 4) << "Blob must be 4 dim.";
    CHECK_EQ(blob->width(), blob->height()) << "Filter must be square";
    Dtype* data = blob->mutable_cpu_data();
    int f = ceil(blob->width() / 2.);
    float c = (2 * f - 1 - f % 2) / (2. * f);
    for (int i = 0; i < blob->count(); ++i) {
      float x = i % blob->width();
      float y = (i / blob->width()) % blob->height();
      data[i] = (1 - fabs(x / f - c)) * (1 - fabs(y / f - c));
    }
    CHECK_EQ(this->filler_param_.sparse(), -1)
         << "Sparsity not supported by this Filler.";
  }
};

/**
 * @brief Get a specific filler from the specification given in FillerParameter.
 *
 * Ideally this would be replaced by a factory pattern, but we will leave it
 * this way for now.
 */
template <typename Dtype, typename Mtype>
Filler<Dtype,Mtype>* GetFiller(const FillerParameter& param) {
  const std::string& type = param.type();
  if (type == "constant") {
    return new ConstantFiller<Dtype,Mtype>(param);
  } else if (type == "gaussian") {
    return new GaussianFiller<Dtype,Mtype>(param);
  } else if (type == "positive_unitball") {
    return new PositiveUnitballFiller<Dtype,Mtype>(param);
  } else if (type == "uniform") {
    return new UniformFiller<Dtype,Mtype>(param);
  } else if (type == "xavier") {
<<<<<<< HEAD
    return new XavierFiller<Dtype>(param);
  } else if (type == "msra") {
    return new MSRAFiller<Dtype>(param);
  } else if (type == "bilinear") {
    return new BilinearFiller<Dtype>(param);
=======
    return new XavierFiller<Dtype,Mtype>(param);
>>>>>>> 444a3ab3
  } else {
    CHECK(false) << "Unknown filler name: " << param.type();
  }
  return (Filler<Dtype,Mtype>*)(NULL);
}

}  // namespace caffe

#endif  // CAFFE_FILLER_HPP_<|MERGE_RESOLUTION|>--- conflicted
+++ resolved
@@ -149,22 +149,17 @@
   virtual void Fill(Blob<Dtype,Mtype>* blob) {
     CHECK(blob->count());
     int fan_in = blob->count() / blob->num();
-<<<<<<< HEAD
     int fan_out = blob->count() / blob->channels();
-    Dtype n = fan_in;  // default to fan_in
+    Dtype n = Get<Dtype>(fan_in);  // default to fan_in
     if (this->filler_param_.variance_norm() ==
         FillerParameter_VarianceNorm_AVERAGE) {
-      n = (fan_in + fan_out) / Dtype(2);
+      n = Get<Dtype>((fan_in + fan_out) / 2.F);
     } else if (this->filler_param_.variance_norm() ==
         FillerParameter_VarianceNorm_FAN_OUT) {
-      n = fan_out;
-    }
-    Dtype scale = sqrt(Dtype(3) / n);
-    caffe_rng_uniform<Dtype>(blob->count(), -scale, scale,
-=======
-    Mtype scale = sqrt(Mtype(3) / fan_in);
+      n = Get<Dtype>(fan_out);
+    }
+    Mtype scale = Get<Mtype>(sqrt(Get<Mtype>(3) / Get<Mtype>(n)));
     caffe_rng_uniform<Dtype,Mtype>(blob->count(), -scale, scale,
->>>>>>> 444a3ab3
         blob->mutable_cpu_data());
     CHECK_EQ(this->filler_param_.sparse(), -1)
          << "Sparsity not supported by this Filler.";
@@ -188,25 +183,25 @@
  * a, b, c) where a * b * c = fan_in and num * b * c = fan_out. Note that this
  * is currently not the case for inner product layers.
  */
-template <typename Dtype>
-class MSRAFiller : public Filler<Dtype> {
+template <typename Dtype, typename Mtype>
+class MSRAFiller : public Filler<Dtype,Mtype> {
  public:
   explicit MSRAFiller(const FillerParameter& param)
-      : Filler<Dtype>(param) {}
-  virtual void Fill(Blob<Dtype>* blob) {
+      : Filler<Dtype,Mtype>(param) {}
+  virtual void Fill(Blob<Dtype,Mtype>* blob) {
     CHECK(blob->count());
     int fan_in = blob->count() / blob->num();
     int fan_out = blob->count() / blob->channels();
-    Dtype n = fan_in;  // default to fan_in
+    Dtype n = Get<Dtype>(fan_in);  // default to fan_in
     if (this->filler_param_.variance_norm() ==
         FillerParameter_VarianceNorm_AVERAGE) {
-      n = (fan_in + fan_out) / Dtype(2);
+      n = Get<Dtype>((fan_in + fan_out) / 2.F);
     } else if (this->filler_param_.variance_norm() ==
         FillerParameter_VarianceNorm_FAN_OUT) {
-      n = fan_out;
-    }
-    Dtype std = sqrt(Dtype(2) / n);
-    caffe_rng_gaussian<Dtype>(blob->count(), Dtype(0), std,
+      n = Get<Dtype>(fan_out);
+    }
+    Mtype std = Get<Mtype>(sqrt(Get<Mtype>(2) / Get<Mtype>(n)));
+    caffe_rng_gaussian<Dtype,Mtype>(blob->count(), Mtype(0), std,
         blob->mutable_cpu_data());
     CHECK_EQ(this->filler_param_.sparse(), -1)
          << "Sparsity not supported by this Filler.";
@@ -246,12 +241,12 @@
 out = skimage.transform.rescale(img, factor, mode='constant', cval=0)
 \endcode
  */
-template <typename Dtype>
-class BilinearFiller : public Filler<Dtype> {
+template <typename Dtype, typename Mtype>
+class BilinearFiller : public Filler<Dtype,Mtype> {
  public:
   explicit BilinearFiller(const FillerParameter& param)
-      : Filler<Dtype>(param) {}
-  virtual void Fill(Blob<Dtype>* blob) {
+      : Filler<Dtype,Mtype>(param) {}
+  virtual void Fill(Blob<Dtype,Mtype>* blob) {
     CHECK_EQ(blob->num_axes(), 4) << "Blob must be 4 dim.";
     CHECK_EQ(blob->width(), blob->height()) << "Filter must be square";
     Dtype* data = blob->mutable_cpu_data();
@@ -260,7 +255,7 @@
     for (int i = 0; i < blob->count(); ++i) {
       float x = i % blob->width();
       float y = (i / blob->width()) % blob->height();
-      data[i] = (1 - fabs(x / f - c)) * (1 - fabs(y / f - c));
+      data[i] = Get<Dtype>((1 - fabs(x / f - c)) * (1 - fabs(y / f - c)));
     }
     CHECK_EQ(this->filler_param_.sparse(), -1)
          << "Sparsity not supported by this Filler.";
@@ -285,15 +280,11 @@
   } else if (type == "uniform") {
     return new UniformFiller<Dtype,Mtype>(param);
   } else if (type == "xavier") {
-<<<<<<< HEAD
-    return new XavierFiller<Dtype>(param);
+    return new XavierFiller<Dtype,Mtype>(param);
   } else if (type == "msra") {
-    return new MSRAFiller<Dtype>(param);
+    return new MSRAFiller<Dtype,Mtype>(param);
   } else if (type == "bilinear") {
-    return new BilinearFiller<Dtype>(param);
-=======
-    return new XavierFiller<Dtype,Mtype>(param);
->>>>>>> 444a3ab3
+    return new BilinearFiller<Dtype,Mtype>(param);
   } else {
     CHECK(false) << "Unknown filler name: " << param.type();
   }
