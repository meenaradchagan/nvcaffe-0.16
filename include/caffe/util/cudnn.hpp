--- conflicted
+++ resolved
@@ -93,17 +93,10 @@
   CUDNN_CHECK(cudnnCreateFilterDescriptor(desc));
 #if CUDNN_VERSION_MIN(5, 0, 0)
   CUDNN_CHECK(cudnnSetFilter4dDescriptor(*desc, dataType<Dtype>::type,
-<<<<<<< HEAD
                                          CUDNN_TENSOR_NCHW, n, c, h, w));
 #else
   CUDNN_CHECK(cudnnSetFilter4dDescriptor_v4(*desc, dataType<Dtype>::type,
                                             CUDNN_TENSOR_NCHW, n, c, h, w));
-=======
-      CUDNN_TENSOR_NCHW, n, c, h, w));
-#else
-  CUDNN_CHECK(cudnnSetFilter4dDescriptor_v4(*desc, dataType<Dtype>::type,
-      CUDNN_TENSOR_NCHW, n, c, h, w));
->>>>>>> f28f5ae2
 #endif
 }
 
@@ -139,7 +132,6 @@
     LOG(FATAL) << "Unknown pooling method.";
   }
   CUDNN_CHECK(cudnnCreatePoolingDescriptor(pool_desc));
-<<<<<<< HEAD
 
   int dimA[2] = {h, w};
   int padA[2] = {pad_h, pad_w};
@@ -151,14 +143,6 @@
   CUDNN_CHECK(cudnnSetPoolingNdDescriptor_v4(*pool_desc, *mode,
       CUDNN_PROPAGATE_NAN, 2, dimA, padA, strideA));
 #endif
-=======
-#if CUDNN_VERSION_MIN(5, 0, 0)
-  CUDNN_CHECK(cudnnSetPooling2dDescriptor(*pool_desc, *mode,
-        CUDNN_PROPAGATE_NAN, h, w, pad_h, pad_w, stride_h, stride_w));
-#else
-  CUDNN_CHECK(cudnnSetPooling2dDescriptor_v4(*pool_desc, *mode,
-        CUDNN_PROPAGATE_NAN, h, w, pad_h, pad_w, stride_h, stride_w));
-#endif
 }
 
 template <typename Dtype>
@@ -167,7 +151,6 @@
   CUDNN_CHECK(cudnnCreateActivationDescriptor(activ_desc));
   CUDNN_CHECK(cudnnSetActivationDescriptor(*activ_desc, mode,
                                            CUDNN_PROPAGATE_NAN, Dtype(0)));
->>>>>>> f28f5ae2
 }
 
 }  // namespace cudnn
