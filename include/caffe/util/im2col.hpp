--- conflicted
+++ resolved
@@ -3,39 +3,30 @@
 
 namespace caffe {
 
-<<<<<<< HEAD
-template <typename Dtype>
+template <typename Dtype, typename Mtype>
 void im2col_nd_cpu(const Dtype* data_im, const int num_spatial_axes,
     const int* im_shape, const int* col_shape,
     const int* kernel_shape, const int* pad, const int* stride,
     Dtype* data_col);
 
-template <typename Dtype>
-=======
 template <typename Dtype, typename Mtype>
->>>>>>> 444a3ab3
 void im2col_cpu(const Dtype* data_im, const int channels,
     const int height, const int width, const int kernel_h, const int kernel_w,
     const int pad_h, const int pad_w, const int stride_h,
     const int stride_w, Dtype* data_col);
 
-<<<<<<< HEAD
-template <typename Dtype>
+template <typename Dtype, typename Mtype>
 void col2im_nd_cpu(const Dtype* data_col, const int num_spatial_axes,
     const int* im_shape, const int* col_shape,
     const int* kernel_shape, const int* pad, const int* stride,
     Dtype* data_im);
 
-template <typename Dtype>
-=======
 template <typename Dtype, typename Mtype>
->>>>>>> 444a3ab3
 void col2im_cpu(const Dtype* data_col, const int channels,
     const int height, const int width, const int patch_h, const int patch_w,
     const int pad_h, const int pad_w, const int stride_h,
     const int stride_w, Dtype* data_im);
 
-<<<<<<< HEAD
 template <typename Dtype>
 void im2col_nd_gpu(const Dtype* data_im, const int num_spatial_axes,
     const int col_size, const int* im_shape, const int* col_shape,
@@ -43,25 +34,18 @@
     Dtype* data_col);
 
 template <typename Dtype>
-=======
-template <typename Dtype, typename Mtype>
->>>>>>> 444a3ab3
 void im2col_gpu(const Dtype* data_im, const int channels,
     const int height, const int width, const int kernel_h, const int kernel_w,
     const int pad_h, const int pad_w, const int stride_h,
     const int stride_w, Dtype* data_col);
 
-<<<<<<< HEAD
 template <typename Dtype>
 void col2im_nd_gpu(const Dtype* data_col, const int num_spatial_axes,
     const int im_size, const int* im_shape, const int* col_shape,
     const int* kernel_shape, const int* pad, const int* stride,
     Dtype* data_im);
 
-template <typename Dtype>
-=======
 template <typename Dtype, typename Mtype>
->>>>>>> 444a3ab3
 void col2im_gpu(const Dtype* data_col, const int channels,
     const int height, const int width, const int patch_h, const int patch_w,
     const int pad_h, const int pad_w, const int stride_h,
