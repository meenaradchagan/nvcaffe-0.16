--- conflicted
+++ resolved
@@ -18,18 +18,10 @@
 
 #include "caffe/util/device_alternate.hpp"
 
-<<<<<<< HEAD
 #ifndef CPU_ONLY
 #include <cuda_fp16.h>
 #endif
 
-#ifdef USE_CNMEM
-// cuMEM integration
-#include <cnmem.h>
-#endif
-
-=======
->>>>>>> 94054363
 // gflags 2.1 issue: namespace google was changed to gflags without warning.
 // Luckily we will be able to use GFLAGS_GFLAGS_H_ to detect if it is version
 // 2.1. If yes, we will add a temporary solution to redirect the namespace.
@@ -112,15 +104,7 @@
 // is executed we will see a fatal log.
 #define NOT_IMPLEMENTED LOG(FATAL) << "Not Implemented Yet"
 
-<<<<<<< HEAD
-#include "CuMem.hpp"
-
-// bfomitchev: temporary, for better merge
-#define MemoryHandler CuMem
-#define MemoryHandlerActivator CuMemActivator
-=======
 #include "MemoryHandler.hpp"
->>>>>>> 94054363
 
 // See PR #1236
 namespace cv { class Mat; }
