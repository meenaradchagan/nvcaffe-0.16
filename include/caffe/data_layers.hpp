#ifndef CAFFE_DATA_LAYERS_HPP_
#define CAFFE_DATA_LAYERS_HPP_

#include <string>
#include <utility>
#include <vector>
<<<<<<< HEAD
=======

>>>>>>> 444a3ab3
#include "hdf5.h"

#include "caffe/blob.hpp"
#include "caffe/common.hpp"
#include "caffe/data_reader.hpp"
#include "caffe/data_transformer.hpp"
#include "caffe/filler.hpp"
#include "caffe/internal_thread.hpp"
#include "caffe/layer.hpp"
#include "caffe/proto/caffe.pb.h"
#include "caffe/util/blocking_queue.hpp"
#include "caffe/util/db.hpp"

namespace caffe {

/**
 * @brief Provides base for data layers that feed blobs to the Net.
 *
 * TODO(dox): thorough documentation for Forward and proto params.
 */
template <typename Dtype, typename Mtype>
class BaseDataLayer : public Layer<Dtype,Mtype> {
 public:
  explicit BaseDataLayer(const LayerParameter& param);
  // LayerSetUp: implements common data layer setup functionality, and calls
  // DataLayerSetUp to do special data layer setup for individual layer types.
  // This method may not be overridden except by the BasePrefetchingDataLayer.
<<<<<<< HEAD
  virtual void LayerSetUp(const vector<Blob<Dtype>*>& bottom,
      const vector<Blob<Dtype>*>& top);
  // Data layers should be shared by multiple solvers in parallel
  virtual inline bool ShareInParallel() const { return true; }
  virtual void DataLayerSetUp(const vector<Blob<Dtype>*>& bottom,
      const vector<Blob<Dtype>*>& top) {}
=======
  virtual void LayerSetUp(const vector<Blob<Dtype,Mtype>*>& bottom,
      const vector<Blob<Dtype,Mtype>*>& top);
  virtual void DataLayerSetUp(const vector<Blob<Dtype,Mtype>*>& bottom,
      const vector<Blob<Dtype,Mtype>*>& top) {}
>>>>>>> 444a3ab3
  // Data layers have no bottoms, so reshaping is trivial.
  virtual void Reshape(const vector<Blob<Dtype,Mtype>*>& bottom,
      const vector<Blob<Dtype,Mtype>*>& top) {}

  virtual void Backward_cpu(const vector<Blob<Dtype,Mtype>*>& top,
      const vector<bool>& propagate_down, const vector<Blob<Dtype,Mtype>*>& bottom) {}
  virtual void Backward_gpu(const vector<Blob<Dtype,Mtype>*>& top,
      const vector<bool>& propagate_down, const vector<Blob<Dtype,Mtype>*>& bottom) {}

 protected:
  TransformationParameter transform_param_;
  shared_ptr<DataTransformer<Dtype,Mtype> > data_transformer_;
  bool output_labels_;
};

<<<<<<< HEAD
template <typename Dtype>
class Batch {
 public:
  Blob<Dtype> data_, label_;
};

template <typename Dtype>
=======
template <typename Dtype, typename Mtype>
class Batch {
 public:
  Blob<Dtype,Mtype> data_, label_;
};

template <typename Dtype, typename Mtype>
>>>>>>> 444a3ab3
class BasePrefetchingDataLayer :
    public BaseDataLayer<Dtype,Mtype>, public InternalThread {
 public:
  explicit BasePrefetchingDataLayer(const LayerParameter& param);
  // LayerSetUp: implements common data layer setup functionality, and calls
  // DataLayerSetUp to do special data layer setup for individual layer types.
  // This method may not be overridden.
  void LayerSetUp(const vector<Blob<Dtype,Mtype>*>& bottom,
      const vector<Blob<Dtype,Mtype>*>& top);

  virtual void Forward_cpu(const vector<Blob<Dtype,Mtype>*>& bottom,
      const vector<Blob<Dtype,Mtype>*>& top);
  virtual void Forward_gpu(const vector<Blob<Dtype,Mtype>*>& bottom,
      const vector<Blob<Dtype,Mtype>*>& top);

  // Prefetches batches (asynchronously if to GPU memory)
  static const int PREFETCH_COUNT = 3;

 protected:
  virtual void InternalThreadEntry();
<<<<<<< HEAD
  virtual void load_batch(Batch<Dtype>* batch) = 0;

  Batch<Dtype> prefetch_[PREFETCH_COUNT];
  BlockingQueue<Batch<Dtype>*> prefetch_free_;
  BlockingQueue<Batch<Dtype>*> prefetch_full_;

  Blob<Dtype> transformed_data_;
=======
  virtual void load_batch(Batch<Dtype,Mtype>* batch) = 0;

  Batch<Dtype,Mtype> prefetch_[PREFETCH_COUNT];
  BlockingQueue<Batch<Dtype,Mtype>*> prefetch_free_;
  BlockingQueue<Batch<Dtype,Mtype>*> prefetch_full_;

  Blob<Dtype,Mtype> transformed_data_;
>>>>>>> 444a3ab3
};

template <typename Dtype, typename Mtype>
class DataLayer : public BasePrefetchingDataLayer<Dtype,Mtype> {
 public:
  explicit DataLayer(const LayerParameter& param);
  virtual ~DataLayer();
<<<<<<< HEAD
  virtual void DataLayerSetUp(const vector<Blob<Dtype>*>& bottom,
      const vector<Blob<Dtype>*>& top);
  // DataLayer uses DataReader instead for sharing for parallelism
  virtual inline bool ShareInParallel() const { return false; }
=======
  virtual void DataLayerSetUp(const vector<Blob<Dtype,Mtype>*>& bottom,
      const vector<Blob<Dtype,Mtype>*>& top);

>>>>>>> 444a3ab3
  virtual inline const char* type() const { return "Data"; }
  virtual inline int ExactNumBottomBlobs() const { return 0; }
  virtual inline int MinTopBlobs() const { return 1; }
  virtual inline int MaxTopBlobs() const { return 2; }

 protected:
<<<<<<< HEAD
  virtual void load_batch(Batch<Dtype>* batch);
=======
  virtual void load_batch(Batch<Dtype,Mtype>* batch);
>>>>>>> 444a3ab3

  DataReader reader_;
};

/**
 * @brief Provides data to the Net generated by a Filler.
 *
 * TODO(dox): thorough documentation for Forward and proto params.
 */
template <typename Dtype, typename Mtype>
class DummyDataLayer : public Layer<Dtype,Mtype> {
 public:
  explicit DummyDataLayer(const LayerParameter& param)
<<<<<<< HEAD
      : Layer<Dtype>(param) {}
  virtual void LayerSetUp(const vector<Blob<Dtype>*>& bottom,
      const vector<Blob<Dtype>*>& top);
  // Data layers should be shared by multiple solvers in parallel
  virtual inline bool ShareInParallel() const { return true; }
=======
      : Layer<Dtype,Mtype>(param) {}
  virtual void LayerSetUp(const vector<Blob<Dtype,Mtype>*>& bottom,
      const vector<Blob<Dtype,Mtype>*>& top);
>>>>>>> 444a3ab3
  // Data layers have no bottoms, so reshaping is trivial.
  virtual void Reshape(const vector<Blob<Dtype,Mtype>*>& bottom,
      const vector<Blob<Dtype,Mtype>*>& top) {}

  virtual inline const char* type() const { return "DummyData"; }
  virtual inline int ExactNumBottomBlobs() const { return 0; }
  virtual inline int MinTopBlobs() const { return 1; }

 protected:
  virtual void Forward_cpu(const vector<Blob<Dtype,Mtype>*>& bottom,
      const vector<Blob<Dtype,Mtype>*>& top);
  virtual void Backward_cpu(const vector<Blob<Dtype,Mtype>*>& top,
      const vector<bool>& propagate_down, const vector<Blob<Dtype,Mtype>*>& bottom) {}
  virtual void Backward_gpu(const vector<Blob<Dtype,Mtype>*>& top,
      const vector<bool>& propagate_down, const vector<Blob<Dtype,Mtype>*>& bottom) {}

  vector<shared_ptr<Filler<Dtype,Mtype> > > fillers_;
  vector<bool> refill_;
};

/**
 * @brief Provides data to the Net from HDF5 files.
 *
 * TODO(dox): thorough documentation for Forward and proto params.
 */
template <typename Dtype, typename Mtype>
class HDF5DataLayer : public Layer<Dtype,Mtype> {
 public:
  explicit HDF5DataLayer(const LayerParameter& param)
      : Layer<Dtype,Mtype>(param) {}
  virtual ~HDF5DataLayer();
<<<<<<< HEAD
  virtual void LayerSetUp(const vector<Blob<Dtype>*>& bottom,
      const vector<Blob<Dtype>*>& top);
  // Data layers should be shared by multiple solvers in parallel
  virtual inline bool ShareInParallel() const { return true; }
=======
  virtual void LayerSetUp(const vector<Blob<Dtype,Mtype>*>& bottom,
      const vector<Blob<Dtype,Mtype>*>& top);
>>>>>>> 444a3ab3
  // Data layers have no bottoms, so reshaping is trivial.
  virtual void Reshape(const vector<Blob<Dtype,Mtype>*>& bottom,
      const vector<Blob<Dtype,Mtype>*>& top) {}

  virtual inline const char* type() const { return "HDF5Data"; }
  virtual inline int ExactNumBottomBlobs() const { return 0; }
  virtual inline int MinTopBlobs() const { return 1; }

 protected:
  virtual void Forward_cpu(const vector<Blob<Dtype,Mtype>*>& bottom,
      const vector<Blob<Dtype,Mtype>*>& top);
  virtual void Forward_gpu(const vector<Blob<Dtype,Mtype>*>& bottom,
      const vector<Blob<Dtype,Mtype>*>& top);
  virtual void Backward_cpu(const vector<Blob<Dtype,Mtype>*>& top,
      const vector<bool>& propagate_down, const vector<Blob<Dtype,Mtype>*>& bottom) {}
  virtual void Backward_gpu(const vector<Blob<Dtype,Mtype>*>& top,
      const vector<bool>& propagate_down, const vector<Blob<Dtype,Mtype>*>& bottom) {}
  virtual void LoadHDF5FileData(const char* filename);

  std::vector<std::string> hdf_filenames_;
  unsigned int num_files_;
  unsigned int current_file_;
  hsize_t current_row_;
  std::vector<shared_ptr<Blob<Dtype,Mtype> > > hdf_blobs_;
  std::vector<unsigned int> data_permutation_;
  std::vector<unsigned int> file_permutation_;
};

/**
 * @brief Write blobs to disk as HDF5 files.
 *
 * TODO(dox): thorough documentation for Forward and proto params.
 */
template <typename Dtype, typename Mtype>
class HDF5OutputLayer : public Layer<Dtype,Mtype> {
 public:
  explicit HDF5OutputLayer(const LayerParameter& param)
      : Layer<Dtype,Mtype>(param), file_opened_(false) {}
  virtual ~HDF5OutputLayer();
<<<<<<< HEAD
  virtual void LayerSetUp(const vector<Blob<Dtype>*>& bottom,
      const vector<Blob<Dtype>*>& top);
  // Data layers should be shared by multiple solvers in parallel
  virtual inline bool ShareInParallel() const { return true; }
=======
  virtual void LayerSetUp(const vector<Blob<Dtype,Mtype>*>& bottom,
      const vector<Blob<Dtype,Mtype>*>& top);
>>>>>>> 444a3ab3
  // Data layers have no bottoms, so reshaping is trivial.
  virtual void Reshape(const vector<Blob<Dtype,Mtype>*>& bottom,
      const vector<Blob<Dtype,Mtype>*>& top) {}

  virtual inline const char* type() const { return "HDF5Output"; }
  // TODO: no limit on the number of blobs
  virtual inline int ExactNumBottomBlobs() const { return 2; }
  virtual inline int ExactNumTopBlobs() const { return 0; }

  inline std::string file_name() const { return file_name_; }

 protected:
  virtual void Forward_cpu(const vector<Blob<Dtype,Mtype>*>& bottom,
      const vector<Blob<Dtype,Mtype>*>& top);
  virtual void Forward_gpu(const vector<Blob<Dtype,Mtype>*>& bottom,
      const vector<Blob<Dtype,Mtype>*>& top);
  virtual void Backward_cpu(const vector<Blob<Dtype,Mtype>*>& top,
      const vector<bool>& propagate_down, const vector<Blob<Dtype,Mtype>*>& bottom);
  virtual void Backward_gpu(const vector<Blob<Dtype,Mtype>*>& top,
      const vector<bool>& propagate_down, const vector<Blob<Dtype,Mtype>*>& bottom);
  virtual void SaveBlobs();

  bool file_opened_;
  std::string file_name_;
  hid_t file_id_;
  Blob<Dtype,Mtype> data_blob_;
  Blob<Dtype,Mtype> label_blob_;
};

/**
 * @brief Provides data to the Net from image files.
 *
 * TODO(dox): thorough documentation for Forward and proto params.
 */
template <typename Dtype, typename Mtype>
class ImageDataLayer : public BasePrefetchingDataLayer<Dtype,Mtype> {
 public:
  explicit ImageDataLayer(const LayerParameter& param)
      : BasePrefetchingDataLayer<Dtype,Mtype>(param) {}
  virtual ~ImageDataLayer();
  virtual void DataLayerSetUp(const vector<Blob<Dtype,Mtype>*>& bottom,
      const vector<Blob<Dtype,Mtype>*>& top);

  virtual inline const char* type() const { return "ImageData"; }
  virtual inline int ExactNumBottomBlobs() const { return 0; }
  virtual inline int ExactNumTopBlobs() const { return 2; }

 protected:
  shared_ptr<Caffe::RNG> prefetch_rng_;
  virtual void ShuffleImages();
<<<<<<< HEAD
  virtual void load_batch(Batch<Dtype>* batch);
=======
  virtual void load_batch(Batch<Dtype,Mtype>* batch);
>>>>>>> 444a3ab3

  vector<std::pair<std::string, int> > lines_;
  int lines_id_;
};

/**
 * @brief Provides data to the Net from memory.
 *
 * TODO(dox): thorough documentation for Forward and proto params.
 */
template <typename Dtype, typename Mtype>
class MemoryDataLayer : public BaseDataLayer<Dtype,Mtype> {
 public:
  explicit MemoryDataLayer(const LayerParameter& param)
      : BaseDataLayer<Dtype,Mtype>(param), has_new_data_(false) {}
  virtual void DataLayerSetUp(const vector<Blob<Dtype,Mtype>*>& bottom,
      const vector<Blob<Dtype,Mtype>*>& top);

  virtual inline const char* type() const { return "MemoryData"; }
  virtual inline int ExactNumBottomBlobs() const { return 0; }
  virtual inline int ExactNumTopBlobs() const { return 2; }

  virtual void AddDatumVector(const vector<Datum>& datum_vector);
#ifdef USE_OPENCV
  virtual void AddMatVector(const vector<cv::Mat>& mat_vector,
      const vector<int>& labels);
#endif  // USE_OPENCV

  // Reset should accept const pointers, but can't, because the memory
  //  will be given to Blob, which is mutable
  void Reset(Dtype* data, Dtype* label, int n);
  void set_batch_size(int new_size);

  int batch_size() { return batch_size_; }
  int channels() { return channels_; }
  int height() { return height_; }
  int width() { return width_; }

 protected:
  virtual void Forward_cpu(const vector<Blob<Dtype,Mtype>*>& bottom,
      const vector<Blob<Dtype,Mtype>*>& top);

  int batch_size_, channels_, height_, width_, size_;
  Dtype* data_;
  Dtype* labels_;
  int n_;
  size_t pos_;
  Blob<Dtype,Mtype> added_data_;
  Blob<Dtype,Mtype> added_label_;
  bool has_new_data_;
};

/**
 * @brief Provides data to the Net from windows of images files, specified
 *        by a window data file.
 *
 * TODO(dox): thorough documentation for Forward and proto params.
 */
template <typename Dtype, typename Mtype>
class WindowDataLayer : public BasePrefetchingDataLayer<Dtype,Mtype> {
 public:
  explicit WindowDataLayer(const LayerParameter& param)
      : BasePrefetchingDataLayer<Dtype,Mtype>(param) {}
  virtual ~WindowDataLayer();
  virtual void DataLayerSetUp(const vector<Blob<Dtype,Mtype>*>& bottom,
      const vector<Blob<Dtype,Mtype>*>& top);

  virtual inline const char* type() const { return "WindowData"; }
  virtual inline int ExactNumBottomBlobs() const { return 0; }
  virtual inline int ExactNumTopBlobs() const { return 2; }

 protected:
  virtual unsigned int PrefetchRand();
<<<<<<< HEAD
  virtual void load_batch(Batch<Dtype>* batch);
=======
  virtual void load_batch(Batch<Dtype,Mtype>* batch);
>>>>>>> 444a3ab3

  shared_ptr<Caffe::RNG> prefetch_rng_;
  vector<std::pair<std::string, vector<int> > > image_database_;
  enum WindowField { IMAGE_INDEX, LABEL, OVERLAP, X1, Y1, X2, Y2, NUM };
  vector<vector<float> > fg_windows_;
  vector<vector<float> > bg_windows_;
  Blob<Dtype,Mtype> data_mean_;
  vector<Dtype> mean_values_;
  bool has_mean_file_;
  bool has_mean_values_;
  bool cache_images_;
  vector<std::pair<std::string, Datum > > image_database_cache_;
};

}  // namespace caffe

#endif  // CAFFE_DATA_LAYERS_HPP_<|MERGE_RESOLUTION|>--- conflicted
+++ resolved
@@ -4,10 +4,6 @@
 #include <string>
 #include <utility>
 #include <vector>
-<<<<<<< HEAD
-=======
-
->>>>>>> 444a3ab3
 #include "hdf5.h"
 
 #include "caffe/blob.hpp"
@@ -35,19 +31,12 @@
   // LayerSetUp: implements common data layer setup functionality, and calls
   // DataLayerSetUp to do special data layer setup for individual layer types.
   // This method may not be overridden except by the BasePrefetchingDataLayer.
-<<<<<<< HEAD
-  virtual void LayerSetUp(const vector<Blob<Dtype>*>& bottom,
-      const vector<Blob<Dtype>*>& top);
+  virtual void LayerSetUp(const vector<Blob<Dtype,Mtype>*>& bottom,
+      const vector<Blob<Dtype,Mtype>*>& top);
   // Data layers should be shared by multiple solvers in parallel
   virtual inline bool ShareInParallel() const { return true; }
-  virtual void DataLayerSetUp(const vector<Blob<Dtype>*>& bottom,
-      const vector<Blob<Dtype>*>& top) {}
-=======
-  virtual void LayerSetUp(const vector<Blob<Dtype,Mtype>*>& bottom,
-      const vector<Blob<Dtype,Mtype>*>& top);
-  virtual void DataLayerSetUp(const vector<Blob<Dtype,Mtype>*>& bottom,
-      const vector<Blob<Dtype,Mtype>*>& top) {}
->>>>>>> 444a3ab3
+  virtual void DataLayerSetUp(const vector<Blob<Dtype,Mtype>*>& bottom,
+      const vector<Blob<Dtype,Mtype>*>& top) {}
   // Data layers have no bottoms, so reshaping is trivial.
   virtual void Reshape(const vector<Blob<Dtype,Mtype>*>& bottom,
       const vector<Blob<Dtype,Mtype>*>& top) {}
@@ -63,23 +52,13 @@
   bool output_labels_;
 };
 
-<<<<<<< HEAD
-template <typename Dtype>
+template <typename Dtype, typename Mtype>
 class Batch {
  public:
-  Blob<Dtype> data_, label_;
-};
-
-template <typename Dtype>
-=======
-template <typename Dtype, typename Mtype>
-class Batch {
- public:
   Blob<Dtype,Mtype> data_, label_;
 };
 
 template <typename Dtype, typename Mtype>
->>>>>>> 444a3ab3
 class BasePrefetchingDataLayer :
     public BaseDataLayer<Dtype,Mtype>, public InternalThread {
  public:
@@ -100,15 +79,6 @@
 
  protected:
   virtual void InternalThreadEntry();
-<<<<<<< HEAD
-  virtual void load_batch(Batch<Dtype>* batch) = 0;
-
-  Batch<Dtype> prefetch_[PREFETCH_COUNT];
-  BlockingQueue<Batch<Dtype>*> prefetch_free_;
-  BlockingQueue<Batch<Dtype>*> prefetch_full_;
-
-  Blob<Dtype> transformed_data_;
-=======
   virtual void load_batch(Batch<Dtype,Mtype>* batch) = 0;
 
   Batch<Dtype,Mtype> prefetch_[PREFETCH_COUNT];
@@ -116,7 +86,6 @@
   BlockingQueue<Batch<Dtype,Mtype>*> prefetch_full_;
 
   Blob<Dtype,Mtype> transformed_data_;
->>>>>>> 444a3ab3
 };
 
 template <typename Dtype, typename Mtype>
@@ -124,27 +93,17 @@
  public:
   explicit DataLayer(const LayerParameter& param);
   virtual ~DataLayer();
-<<<<<<< HEAD
-  virtual void DataLayerSetUp(const vector<Blob<Dtype>*>& bottom,
-      const vector<Blob<Dtype>*>& top);
+  virtual void DataLayerSetUp(const vector<Blob<Dtype,Mtype>*>& bottom,
+      const vector<Blob<Dtype,Mtype>*>& top);
   // DataLayer uses DataReader instead for sharing for parallelism
   virtual inline bool ShareInParallel() const { return false; }
-=======
-  virtual void DataLayerSetUp(const vector<Blob<Dtype,Mtype>*>& bottom,
-      const vector<Blob<Dtype,Mtype>*>& top);
-
->>>>>>> 444a3ab3
   virtual inline const char* type() const { return "Data"; }
   virtual inline int ExactNumBottomBlobs() const { return 0; }
   virtual inline int MinTopBlobs() const { return 1; }
   virtual inline int MaxTopBlobs() const { return 2; }
 
  protected:
-<<<<<<< HEAD
-  virtual void load_batch(Batch<Dtype>* batch);
-=======
   virtual void load_batch(Batch<Dtype,Mtype>* batch);
->>>>>>> 444a3ab3
 
   DataReader reader_;
 };
@@ -158,17 +117,11 @@
 class DummyDataLayer : public Layer<Dtype,Mtype> {
  public:
   explicit DummyDataLayer(const LayerParameter& param)
-<<<<<<< HEAD
-      : Layer<Dtype>(param) {}
-  virtual void LayerSetUp(const vector<Blob<Dtype>*>& bottom,
-      const vector<Blob<Dtype>*>& top);
+      : Layer<Dtype,Mtype>(param) {}
+  virtual void LayerSetUp(const vector<Blob<Dtype,Mtype>*>& bottom,
+      const vector<Blob<Dtype,Mtype>*>& top);
   // Data layers should be shared by multiple solvers in parallel
   virtual inline bool ShareInParallel() const { return true; }
-=======
-      : Layer<Dtype,Mtype>(param) {}
-  virtual void LayerSetUp(const vector<Blob<Dtype,Mtype>*>& bottom,
-      const vector<Blob<Dtype,Mtype>*>& top);
->>>>>>> 444a3ab3
   // Data layers have no bottoms, so reshaping is trivial.
   virtual void Reshape(const vector<Blob<Dtype,Mtype>*>& bottom,
       const vector<Blob<Dtype,Mtype>*>& top) {}
@@ -200,15 +153,10 @@
   explicit HDF5DataLayer(const LayerParameter& param)
       : Layer<Dtype,Mtype>(param) {}
   virtual ~HDF5DataLayer();
-<<<<<<< HEAD
-  virtual void LayerSetUp(const vector<Blob<Dtype>*>& bottom,
-      const vector<Blob<Dtype>*>& top);
+  virtual void LayerSetUp(const vector<Blob<Dtype,Mtype>*>& bottom,
+      const vector<Blob<Dtype,Mtype>*>& top);
   // Data layers should be shared by multiple solvers in parallel
   virtual inline bool ShareInParallel() const { return true; }
-=======
-  virtual void LayerSetUp(const vector<Blob<Dtype,Mtype>*>& bottom,
-      const vector<Blob<Dtype,Mtype>*>& top);
->>>>>>> 444a3ab3
   // Data layers have no bottoms, so reshaping is trivial.
   virtual void Reshape(const vector<Blob<Dtype,Mtype>*>& bottom,
       const vector<Blob<Dtype,Mtype>*>& top) {}
@@ -248,15 +196,10 @@
   explicit HDF5OutputLayer(const LayerParameter& param)
       : Layer<Dtype,Mtype>(param), file_opened_(false) {}
   virtual ~HDF5OutputLayer();
-<<<<<<< HEAD
-  virtual void LayerSetUp(const vector<Blob<Dtype>*>& bottom,
-      const vector<Blob<Dtype>*>& top);
+  virtual void LayerSetUp(const vector<Blob<Dtype,Mtype>*>& bottom,
+      const vector<Blob<Dtype,Mtype>*>& top);
   // Data layers should be shared by multiple solvers in parallel
   virtual inline bool ShareInParallel() const { return true; }
-=======
-  virtual void LayerSetUp(const vector<Blob<Dtype,Mtype>*>& bottom,
-      const vector<Blob<Dtype,Mtype>*>& top);
->>>>>>> 444a3ab3
   // Data layers have no bottoms, so reshaping is trivial.
   virtual void Reshape(const vector<Blob<Dtype,Mtype>*>& bottom,
       const vector<Blob<Dtype,Mtype>*>& top) {}
@@ -307,11 +250,7 @@
  protected:
   shared_ptr<Caffe::RNG> prefetch_rng_;
   virtual void ShuffleImages();
-<<<<<<< HEAD
-  virtual void load_batch(Batch<Dtype>* batch);
-=======
   virtual void load_batch(Batch<Dtype,Mtype>* batch);
->>>>>>> 444a3ab3
 
   vector<std::pair<std::string, int> > lines_;
   int lines_id_;
@@ -385,11 +324,7 @@
 
  protected:
   virtual unsigned int PrefetchRand();
-<<<<<<< HEAD
-  virtual void load_batch(Batch<Dtype>* batch);
-=======
   virtual void load_batch(Batch<Dtype,Mtype>* batch);
->>>>>>> 444a3ab3
 
   shared_ptr<Caffe::RNG> prefetch_rng_;
   vector<std::pair<std::string, vector<int> > > image_database_;
