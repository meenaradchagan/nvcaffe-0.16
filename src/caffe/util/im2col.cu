--- conflicted
+++ resolved
@@ -9,7 +9,7 @@
 
 namespace caffe {
 
-template <typename Dtype, typename Mtype>
+template <typename Dtype>
 __global__ void im2col_gpu_kernel(const int n, const Dtype* data_im,
     const int height, const int width, const int kernel_h, const int kernel_w,
     const int pad_h, const int pad_w,
@@ -40,7 +40,7 @@
   }
 }
 
-template <typename Dtype,typename Mtype>
+template <typename Dtype>
 void im2col_gpu(const Dtype* data_im, const int channels,
     const int height, const int width, const int kernel_h, const int kernel_w,
     const int pad_h, const int pad_w,
@@ -52,7 +52,7 @@
   int width_col = (width + 2 * pad_w - kernel_w) / stride_w + 1;
   int num_kernels = channels * height_col * width_col;
   // NOLINT_NEXT_LINE(whitespace/operators)
-  im2col_gpu_kernel<Dtype,Mtype><<<CAFFE_GET_BLOCKS(num_kernels),
+  im2col_gpu_kernel<Dtype><<<CAFFE_GET_BLOCKS(num_kernels),
                              CAFFE_CUDA_NUM_THREADS>>>(
       num_kernels, data_im, height, width, kernel_h, kernel_w, pad_h,
       pad_w, stride_h, stride_w, height_col,
@@ -61,20 +61,19 @@
 }
 
 // Explicit instantiation
-template void im2col_gpu<float,float>(const float* data_im, const int channels,
+template void im2col_gpu<float>(const float* data_im, const int channels,
     const int height, const int width, const int kernel_h, const int kernel_w,
     const int pad_h, const int pad_w, const int stride_h, const int stride_w,
     float* data_col);
-template void im2col_gpu<double,double>(const double* data_im, const int channels,
+template void im2col_gpu<double>(const double* data_im, const int channels,
     const int height, const int width, const int kernel_h, const int kernel_w,
     const int pad_h, const int pad_w, const int stride_h, const int stride_w,
     double* data_col);
-template void im2col_gpu<half,float>(const half* data_im, const int channels,
+template void im2col_gpu<half>(const half* data_im, const int channels,
     const int height, const int width, const int kernel_h, const int kernel_w,
     const int pad_h, const int pad_w, const int stride_h, const int stride_w,
     half* data_col);
 
-<<<<<<< HEAD
 template <typename Dtype, int num_axes>
 __global__ void im2col_nd_gpu_kernel(const int n, const Dtype* data_im,
     const int* im_shape, const int* col_shape,
@@ -122,7 +121,7 @@
         }
         *data_col_ptr = data_im_ptr[data_im_offset];
       } else {
-        *data_col_ptr = 0;
+        *data_col_ptr = Get<Dtype>(0);
       }
       data_col_ptr += data_col_inc;
       incremented = false;
@@ -224,11 +223,13 @@
     const int* im_shape, const int* col_shape,
     const int* kernel_shape, const int* pad, const int* stride,
     double* data_col);
-
-template <typename Dtype>
-=======
+template void im2col_nd_gpu<half>(const half* data_im,
+    const int num_spatial_axes, const int col_size,
+    const int* im_shape, const int* col_shape,
+    const int* kernel_shape, const int* pad, const int* stride,
+	half* data_col);
+
 template <typename Dtype, typename Mtype>
->>>>>>> 444a3ab3
 __global__ void col2im_gpu_kernel(const int n, const Dtype* data_col,
     const int height, const int width, const int channels,
     const int patch_h, const int patch_w,
@@ -298,11 +299,12 @@
     const int height, const int width, const int patch_h, const int patch_w,
     const int pad_h, const int pad_w, const int stride_h,
     const int stride_w, double* data_im);
+
 template void col2im_gpu<half,float>(const half* data_col, const int channels,
     const int height, const int width, const int patch_h, const int patch_w,
     const int pad_h, const int pad_w, const int stride_h,
     const int stride_w, half* data_im);
-
+    
 template <typename Dtype, int num_axes>
 __global__ void col2im_nd_gpu_kernel(const int n, const Dtype* data_col,
     const int* im_shape, const int* col_shape,
@@ -331,7 +333,7 @@
       if (d_col_start[i] >= d_col_end[i]) {
         // Skip computation if the dimension is 0 at any spatial axis --
         // final val will be 0.
-        data_im[index] = 0;
+        data_im[index] = Get<Dtype>(0);
         done = true;
         break;  // for (int i = 0; i < num_axes; ++i)
       }
@@ -340,7 +342,7 @@
       continue;  // CUDA_KERNEL_LOOP(index, n)
     }
     // Loop over the col to compute the output val.
-    Dtype val = 0;
+    Dtype val = Get<Dtype>(0);
     bool incremented = true;
     do {
       // Compute the final offset.
@@ -457,5 +459,10 @@
     const int* im_shape, const int* col_shape,
     const int* kernel_shape, const int* pad, const int* stride,
     double* data_im);
+template void col2im_nd_gpu<half>(const half* data_col,
+    const int num_spatial_axes, const int im_size,
+    const int* im_shape, const int* col_shape,
+    const int* kernel_shape, const int* pad, const int* stride,
+	half* data_im);
 
 }  // namespace caffe