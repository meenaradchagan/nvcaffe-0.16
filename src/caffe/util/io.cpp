--- conflicted
+++ resolved
@@ -9,6 +9,7 @@
 #include <opencv2/imgproc/imgproc.hpp>
 #endif  // USE_OPENCV
 #include <stdint.h>
+#include <H5public.h>
 
 #include <algorithm>
 #include <fstream>  // NOLINT(readability/streams)
@@ -20,6 +21,8 @@
 #include "caffe/util/io.hpp"
 
 const int kProtoReadBytesLimit = INT_MAX;  // Max size of 2 GB minus 1 byte.
+
+using namespace std;
 
 namespace caffe {
 
@@ -234,123 +237,119 @@
   }
   datum->set_data(buffer);
 }
-<<<<<<< HEAD
 #endif  // USE_OPENCV
-=======
 
 // Verifies format of data stored in HDF5 file and reshapes blob accordingly.
-template <typename Dtype, typename Mtype>
-void hdf5_load_nd_dataset_helper(
-    hid_t file_id, const char* dataset_name_, int min_dim, int max_dim,
-    Blob<Dtype,Mtype>* blob) {
-  // Verify that the dataset exists.
-  CHECK(H5LTfind_dataset(file_id, dataset_name_))
-      << "Failed to find HDF5 dataset " << dataset_name_;
-  // Verify that the number of dimensions is in the accepted range.
-  herr_t status;
-  int ndims;
-  status = H5LTget_dataset_ndims(file_id, dataset_name_, &ndims);
-  CHECK_GE(status, 0) << "Failed to get dataset ndims for " << dataset_name_;
-  CHECK_GE(ndims, min_dim);
-  CHECK_LE(ndims, max_dim);
-
-  // Verify that the data format is what we expect: float or double.
-  std::vector<hsize_t> dims(ndims);
-  H5T_class_t class_;
-  status = H5LTget_dataset_info(
-      file_id, dataset_name_, dims.data(), &class_, NULL);
-  CHECK_GE(status, 0) << "Failed to get dataset info for " << dataset_name_;
-  CHECK_EQ(class_, H5T_FLOAT) << "Expected float or double data";
-
-  vector<int> blob_dims(dims.size());
-  for (int i = 0; i < dims.size(); ++i) {
-    blob_dims[i] = dims[i];
-  }
-  blob->Reshape(blob_dims);
-}
-
-template <>
-void hdf5_load_nd_dataset<float>(hid_t file_id, const char* dataset_name_,
-        int min_dim, int max_dim, Blob<float,float>* blob) {
-  hdf5_load_nd_dataset_helper(file_id, dataset_name_, min_dim, max_dim, blob);
-  herr_t status = H5LTread_dataset_float(
-    file_id, dataset_name_, blob->mutable_cpu_data());
-  CHECK_GE(status, 0) << "Failed to read float dataset " << dataset_name_;
-}
-
-template <>
-void hdf5_load_nd_dataset<double>(hid_t file_id, const char* dataset_name_,
-        int min_dim, int max_dim, Blob<double,double>* blob) {
-  hdf5_load_nd_dataset_helper(file_id, dataset_name_, min_dim, max_dim, blob);
-  herr_t status = H5LTread_dataset_double(
-    file_id, dataset_name_, blob->mutable_cpu_data());
-  CHECK_GE(status, 0) << "Failed to read double dataset " << dataset_name_;
-}
-
-#ifndef CPU_ONLY
-template <>
-void hdf5_load_nd_dataset<half>(hid_t file_id, const char* dataset_name_,
-        int min_dim, int max_dim, Blob<half,float>* blob) {
-  hdf5_load_nd_dataset_helper<half,float>(file_id, dataset_name_, min_dim, max_dim, blob);
-  // allocate temp memory
-  std::vector<float> temp_data(blob->count());
-  herr_t status = H5LTread_dataset_float(
-    // file_id, dataset_name_, blob->mutable_cpu_data());
-    file_id, dataset_name_, &temp_data[0]);
-  CHECK_GE(status, 0) << "Failed to read float dataset " << dataset_name_;
-  for (int i=0; i<blob->count(); i++) {
-    blob->mutable_cpu_data()[i] = Get<half>(temp_data[i]);
-  }
-}
-#endif
-
-template <>
-void hdf5_save_nd_dataset<float>(
-    const hid_t file_id, const string& dataset_name, const Blob<float,float>& blob) {
-  hsize_t dims[HDF5_NUM_DIMS];
-  dims[0] = blob.num();
-  dims[1] = blob.channels();
-  dims[2] = blob.height();
-  dims[3] = blob.width();
-  herr_t status = H5LTmake_dataset_float(
-      file_id, dataset_name.c_str(), HDF5_NUM_DIMS, dims, blob.cpu_data());
-  CHECK_GE(status, 0) << "Failed to make float dataset " << dataset_name;
-}
-
-template <>
-void hdf5_save_nd_dataset<double>(
-    const hid_t file_id, const string& dataset_name, const Blob<double,double>& blob) {
-  hsize_t dims[HDF5_NUM_DIMS];
-  dims[0] = blob.num();
-  dims[1] = blob.channels();
-  dims[2] = blob.height();
-  dims[3] = blob.width();
-  herr_t status = H5LTmake_dataset_double(
-      file_id, dataset_name.c_str(), HDF5_NUM_DIMS, dims, blob.cpu_data());
-  CHECK_GE(status, 0) << "Failed to make double dataset " << dataset_name;
-}
-
-#ifndef CPU_ONLY
-template <>
-void hdf5_save_nd_dataset<half>(
-    const hid_t file_id, const string& dataset_name, const Blob<half,float>& blob) {
-  hsize_t dims[HDF5_NUM_DIMS];
-  dims[0] = blob.num();
-  dims[1] = blob.channels();
-  dims[2] = blob.height();
-  dims[3] = blob.width();
-
-  std::vector<float> temp_data(blob.count());
-  for (int i=0; i<blob.count(); i++) {
-    temp_data[i] = Get<float>(blob.cpu_data()[i]);
-  }
-
-  herr_t status = H5LTmake_dataset_float(
-      // file_id, dataset_name.c_str(), HDF5_NUM_DIMS, dims, blob.cpu_data());
-      file_id, dataset_name.c_str(), HDF5_NUM_DIMS, dims, &temp_data[0]);
-  CHECK_GE(status, 0) << "Failed to make float dataset " << dataset_name;
-}
-#endif
-
->>>>>>> 444a3ab3
+//template <typename Dtype, typename Mtype>
+//void hdf5_load_nd_dataset_helper(
+//    hid_t file_id, const char* dataset_name_, int min_dim, int max_dim,
+//    Blob<Dtype,Mtype>* blob) {
+//  // Verify that the dataset exists.
+//  CHECK(H5LTfind_dataset(file_id, dataset_name_))
+//      << "Failed to find HDF5 dataset " << dataset_name_;
+//  // Verify that the number of dimensions is in the accepted range.
+//  herr_t status;
+//  int ndims;
+//  status = H5LTget_dataset_ndims(file_id, dataset_name_, &ndims);
+//  CHECK_GE(status, 0) << "Failed to get dataset ndims for " << dataset_name_;
+//  CHECK_GE(ndims, min_dim);
+//  CHECK_LE(ndims, max_dim);
+//
+//  // Verify that the data format is what we expect: float or double.
+//  std::vector<hsize_t> dims(ndims);
+//  H5T_class_t class_;
+//  status = H5LTget_dataset_info(
+//      file_id, dataset_name_, dims.data(), &class_, NULL);
+//  CHECK_GE(status, 0) << "Failed to get dataset info for " << dataset_name_;
+//  CHECK_EQ(class_, H5T_FLOAT) << "Expected float or double data";
+//
+//  vector<int> blob_dims(dims.size());
+//  for (int i = 0; i < dims.size(); ++i) {
+//    blob_dims[i] = dims[i];
+//  }
+//  blob->Reshape(blob_dims);
+//}
+
+//template <>
+//void hdf5_load_nd_dataset<float>(hid_t file_id, const char* dataset_name_,
+//        int min_dim, int max_dim, Blob<float,float>* blob) {
+//  hdf5_load_nd_dataset_helper(file_id, dataset_name_, min_dim, max_dim, blob);
+//  herr_t status = H5LTread_dataset_float(
+//    file_id, dataset_name_, blob->mutable_cpu_data());
+//  CHECK_GE(status, 0) << "Failed to read float dataset " << dataset_name_;
+//}
+//
+//template <>
+//void hdf5_load_nd_dataset<double>(hid_t file_id, const char* dataset_name_,
+//        int min_dim, int max_dim, Blob<double,double>* blob) {
+//  hdf5_load_nd_dataset_helper(file_id, dataset_name_, min_dim, max_dim, blob);
+//  herr_t status = H5LTread_dataset_double(
+//    file_id, dataset_name_, blob->mutable_cpu_data());
+//  CHECK_GE(status, 0) << "Failed to read double dataset " << dataset_name_;
+//}
+//
+//#ifndef CPU_ONLY
+//template <>
+//void hdf5_load_nd_dataset<half>(hid_t file_id, const char* dataset_name_,
+//        int min_dim, int max_dim, Blob<half,float>* blob) {
+//  hdf5_load_nd_dataset_helper<half,float>(file_id, dataset_name_, min_dim, max_dim, blob);
+//  // allocate temp memory
+//  std::vector<float> temp_data(blob->count());
+//  herr_t status = H5LTread_dataset_float(
+//    // file_id, dataset_name_, blob->mutable_cpu_data());
+//    file_id, dataset_name_, &temp_data[0]);
+//  CHECK_GE(status, 0) << "Failed to read float dataset " << dataset_name_;
+//  for (int i=0; i<blob->count(); i++) {
+//    blob->mutable_cpu_data()[i] = Get<half>(temp_data[i]);
+//  }
+//}
+//#endif
+
+//template <>
+//void hdf5_save_nd_dataset<float>(
+//    const hid_t file_id, const string& dataset_name, const Blob<float,float>& blob) {
+//  hsize_t dims[HDF5_NUM_DIMS];
+//  dims[0] = blob.num();
+//  dims[1] = blob.channels();
+//  dims[2] = blob.height();
+//  dims[3] = blob.width();
+//  herr_t status = H5LTmake_dataset_float(
+//      file_id, dataset_name.c_str(), HDF5_NUM_DIMS, dims, blob.cpu_data());
+//  CHECK_GE(status, 0) << "Failed to make float dataset " << dataset_name;
+//}
+//
+//template <>
+//void hdf5_save_nd_dataset<double>(
+//    const hid_t file_id, const string& dataset_name, const Blob<double,double>& blob) {
+//  hsize_t dims[HDF5_NUM_DIMS];
+//  dims[0] = blob.num();
+//  dims[1] = blob.channels();
+//  dims[2] = blob.height();
+//  dims[3] = blob.width();
+//  herr_t status = H5LTmake_dataset_double(
+//      file_id, dataset_name.c_str(), HDF5_NUM_DIMS, dims, blob.cpu_data());
+//  CHECK_GE(status, 0) << "Failed to make double dataset " << dataset_name;
+//}
+//
+//#ifndef CPU_ONLY
+//template <>
+//void hdf5_save_nd_dataset<half>(
+//    const hid_t file_id, const string& dataset_name, const Blob<half,float>& blob) {
+//  hsize_t dims[HDF5_NUM_DIMS];
+//  dims[0] = blob.num();
+//  dims[1] = blob.channels();
+//  dims[2] = blob.height();
+//  dims[3] = blob.width();
+//
+//  std::vector<float> temp_data(blob.count());
+//  for (int i=0; i<blob.count(); i++) {
+//    temp_data[i] = Get<float>(blob.cpu_data()[i]);
+//  }
+//
+//  herr_t status = H5LTmake_dataset_float(
+//      // file_id, dataset_name.c_str(), HDF5_NUM_DIMS, dims, blob.cpu_data());
+//      file_id, dataset_name.c_str(), HDF5_NUM_DIMS, dims, &temp_data[0]);
+//  CHECK_GE(status, 0) << "Failed to make float dataset " << dataset_name;
+//}
+//#endif
 }  // namespace caffe