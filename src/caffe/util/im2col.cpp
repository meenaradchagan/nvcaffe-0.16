#include <cmath>
#include <cstdlib>
#include <cstring>
#include <vector>

#include "caffe/util/im2col.hpp"
#include "caffe/util/math_functions.hpp"

namespace caffe {

template <typename Dtype, typename Mtype>
void im2col_cpu(const Dtype* data_im, const int channels,
    const int height, const int width, const int kernel_h, const int kernel_w,
    const int pad_h, const int pad_w,
    const int stride_h, const int stride_w,
    Dtype* data_col) {
  int height_col = (height + 2 * pad_h - kernel_h) / stride_h + 1;
  int width_col = (width + 2 * pad_w - kernel_w) / stride_w + 1;
  int channels_col = channels * kernel_h * kernel_w;
  for (int c = 0; c < channels_col; ++c) {
    int w_offset = c % kernel_w;
    int h_offset = (c / kernel_w) % kernel_h;
    int c_im = c / kernel_h / kernel_w;
    for (int h = 0; h < height_col; ++h) {
      for (int w = 0; w < width_col; ++w) {
        int h_pad = h * stride_h - pad_h + h_offset;
        int w_pad = w * stride_w - pad_w + w_offset;
        if (h_pad >= 0 && h_pad < height && w_pad >= 0 && w_pad < width)
          data_col[(c * height_col + h) * width_col + w] =
            data_im[(c_im * height + h_pad) * width + w_pad];
        else
          data_col[(c * height_col + h) * width_col + w] = Get<Dtype>(0);
      }
    }
  }
}

// Explicit instantiation
template void im2col_cpu<float,float>(const float* data_im, const int channels,
    const int height, const int width, const int kernel_h, const int kernel_w,
    const int pad_h, const int pad_w, const int stride_h,
    const int stride_w, float* data_col);
template void im2col_cpu<double,double>(const double* data_im, const int channels,
    const int height, const int width, const int kernel_h, const int kernel_w,
    const int pad_h, const int pad_w, const int stride_h,
    const int stride_w, double* data_col);
#ifndef CPU_ONLY
template void im2col_cpu<half,float>(const half* data_im, const int channels,
    const int height, const int width, const int kernel_h, const int kernel_w,
    const int pad_h, const int pad_w, const int stride_h,
    const int stride_w, half* data_col);
#endif

<<<<<<< HEAD
template <typename Dtype>
inline void im2col_nd_core_cpu(const Dtype* data_input, const bool im2col,
    const int num_spatial_axes, const int* im_shape, const int* col_shape,
    const int* kernel_shape, const int* pad, const int* stride,
    Dtype* data_output) {
  if (!im2col) {
    int im_size = im_shape[0];
    for (int i = 0; i < num_spatial_axes; ++i) {
      im_size *= im_shape[1 + i];
    }
    caffe_set(im_size, Dtype(0), data_output);
  }
  int kernel_size = 1;
  for (int i = 0; i < num_spatial_axes; ++i) {
    kernel_size *= kernel_shape[i];
  }
  const int channels_col = col_shape[0];
  vector<int> d_offset(num_spatial_axes, 0);
  vector<int> d_iter(num_spatial_axes, 0);
  for (int c = 0; c < channels_col; ++c) {
    // Loop over spatial axes in reverse order to compute a per-axis offset.
    int offset = c;
    for (int d_i = num_spatial_axes - 1; d_i >= 0; --d_i) {
      if (d_i < num_spatial_axes - 1) {
        offset /= kernel_shape[d_i + 1];
      }
      d_offset[d_i] = offset % kernel_shape[d_i];
    }
    for (bool incremented = true; incremented; ) {
      // Loop over spatial axes in forward order to compute the indices in the
      // image and column, and whether the index lies in the padding.
      int index_col = c;
      int index_im = c / kernel_size;
      bool is_padding = false;
      for (int d_i = 0; d_i < num_spatial_axes; ++d_i) {
        const int d = d_iter[d_i];
        const int d_pad = d * stride[d_i] - pad[d_i] + d_offset[d_i];
        is_padding |= d_pad < 0 || d_pad >= im_shape[d_i + 1];
        index_col *= col_shape[d_i + 1];
        index_col += d;
        index_im *= im_shape[d_i + 1];
        index_im += d_pad;
      }
      if (im2col) {
        if (is_padding) {
          data_output[index_col] = 0;
        } else {
          data_output[index_col] = data_input[index_im];
        }
      } else if (!is_padding) {  // col2im
        data_output[index_im] += data_input[index_col];
      }
      // Loop over spatial axes in reverse order to choose an index,
      // like counting.
      incremented = false;
      for (int d_i = num_spatial_axes - 1; d_i >= 0; --d_i) {
        const int d_max = col_shape[d_i + 1];
        DCHECK_LT(d_iter[d_i], d_max);
        if (d_iter[d_i] == d_max - 1) {
          d_iter[d_i] = 0;
        } else {  // d_iter[d_i] < d_max - 1
          ++d_iter[d_i];
          incremented = true;
          break;
        }
      }
    }  // while(incremented) {
  }  // for (int c = 0; c < channels_col; ++c) {
}

template <typename Dtype>
void im2col_nd_cpu(const Dtype* data_im, const int num_spatial_axes,
    const int* im_shape, const int* col_shape,
    const int* kernel_shape, const int* pad, const int* stride,
    Dtype* data_col) {
  const bool kIm2Col = true;
  im2col_nd_core_cpu(data_im, kIm2Col, num_spatial_axes, im_shape, col_shape,
                  kernel_shape, pad, stride, data_col);
}

// Explicit instantiation
template void im2col_nd_cpu<float>(const float* data_im,
    const int num_spatial_axes,
    const int* im_shape, const int* col_shape,
    const int* kernel_shape, const int* pad, const int* stride,
    float* data_col);
template void im2col_nd_cpu<double>(const double* data_im,
    const int num_spatial_axes,
    const int* im_shape, const int* col_shape,
    const int* kernel_shape, const int* pad, const int* stride,
    double* data_col);

template <typename Dtype>
=======
template <typename Dtype, typename Mtype>
>>>>>>> 444a3ab3
void col2im_cpu(const Dtype* data_col, const int channels,
    const int height, const int width, const int patch_h, const int patch_w,
    const int pad_h, const int pad_w,
    const int stride_h, const int stride_w,
    Dtype* data_im) {
  caffe_set(height * width * channels, Mtype(0), data_im);
  int height_col = (height + 2 * pad_h - patch_h) / stride_h + 1;
  int width_col = (width + 2 * pad_w - patch_w) / stride_w + 1;
  int channels_col = channels * patch_h * patch_w;
  for (int c = 0; c < channels_col; ++c) {
    int w_offset = c % patch_w;
    int h_offset = (c / patch_w) % patch_h;
    int c_im = c / patch_h / patch_w;
    for (int h = 0; h < height_col; ++h) {
      for (int w = 0; w < width_col; ++w) {
        int h_pad = h * stride_h - pad_h + h_offset;
        int w_pad = w * stride_w - pad_w + w_offset;
        if (h_pad >= 0 && h_pad < height && w_pad >= 0 && w_pad < width)
          data_im[(c_im * height + h_pad) * width + w_pad] = Get<Dtype>(
              Get<Mtype>(data_col[(c * height_col + h) * width_col + w]) +
              Get<Mtype>(data_im[(c_im * height + h_pad) * width + w_pad]));
      }
    }
  }
}

// Explicit instantiation
template void col2im_cpu<float,float>(const float* data_col, const int channels,
    const int height, const int width, const int patch_h, const int patch_w,
    const int pad_h, const int pad_w, const int stride_h,
    const int stride_w, float* data_im);
template void col2im_cpu<double,double>(const double* data_col, const int channels,
    const int height, const int width, const int patch_h, const int patch_w,
    const int pad_h, const int pad_w, const int stride_h,
    const int stride_w, double* data_im);
<<<<<<< HEAD

template <typename Dtype>
void col2im_nd_cpu(const Dtype* data_col, const int num_spatial_axes,
    const int* im_shape, const int* col_shape,
    const int* kernel_shape, const int* pad, const int* stride,
    Dtype* data_im) {
  const bool kIm2Col = false;
  im2col_nd_core_cpu(data_col, kIm2Col, num_spatial_axes, im_shape, col_shape,
                     kernel_shape, pad, stride, data_im);
}

// Explicit instantiation
template void col2im_nd_cpu<float>(const float* data_col,
    const int num_spatial_axes,
    const int* im_shape, const int* col_shape,
    const int* kernel_shape, const int* pad, const int* stride,
    float* data_im);
template void col2im_nd_cpu<double>(const double* data_col,
    const int num_spatial_axes,
    const int* im_shape, const int* col_shape,
    const int* kernel_shape, const int* pad, const int* stride,
    double* data_im);


=======
#ifndef CPU_ONLY
template void col2im_cpu<half,float>(const half* data_col, const int channels,
    const int height, const int width, const int patch_h, const int patch_w,
    const int pad_h, const int pad_w, const int stride_h,
    const int stride_w, half* data_im);
#endif
>>>>>>> 444a3ab3
}  // namespace caffe<|MERGE_RESOLUTION|>--- conflicted
+++ resolved
@@ -51,8 +51,7 @@
     const int stride_w, half* data_col);
 #endif
 
-<<<<<<< HEAD
-template <typename Dtype>
+template <typename Dtype, typename Mtype>
 inline void im2col_nd_core_cpu(const Dtype* data_input, const bool im2col,
     const int num_spatial_axes, const int* im_shape, const int* col_shape,
     const int* kernel_shape, const int* pad, const int* stride,
@@ -62,7 +61,7 @@
     for (int i = 0; i < num_spatial_axes; ++i) {
       im_size *= im_shape[1 + i];
     }
-    caffe_set(im_size, Dtype(0), data_output);
+    caffe_set<Dtype,Mtype>(im_size, Get<Mtype>(0), data_output);
   }
   int kernel_size = 1;
   for (int i = 0; i < num_spatial_axes; ++i) {
@@ -97,7 +96,7 @@
       }
       if (im2col) {
         if (is_padding) {
-          data_output[index_col] = 0;
+          data_output[index_col] = Get<Dtype>(0);
         } else {
           data_output[index_col] = data_input[index_im];
         }
@@ -122,38 +121,40 @@
   }  // for (int c = 0; c < channels_col; ++c) {
 }
 
-template <typename Dtype>
+template <typename Dtype, typename Mtype>
 void im2col_nd_cpu(const Dtype* data_im, const int num_spatial_axes,
     const int* im_shape, const int* col_shape,
     const int* kernel_shape, const int* pad, const int* stride,
     Dtype* data_col) {
   const bool kIm2Col = true;
-  im2col_nd_core_cpu(data_im, kIm2Col, num_spatial_axes, im_shape, col_shape,
+  im2col_nd_core_cpu<Dtype,Mtype>(data_im, kIm2Col, num_spatial_axes, im_shape, col_shape,
                   kernel_shape, pad, stride, data_col);
 }
 
 // Explicit instantiation
-template void im2col_nd_cpu<float>(const float* data_im,
+template void im2col_nd_cpu<float,float>(const float* data_im,
     const int num_spatial_axes,
     const int* im_shape, const int* col_shape,
     const int* kernel_shape, const int* pad, const int* stride,
     float* data_col);
-template void im2col_nd_cpu<double>(const double* data_im,
+template void im2col_nd_cpu<double,double>(const double* data_im,
     const int num_spatial_axes,
     const int* im_shape, const int* col_shape,
     const int* kernel_shape, const int* pad, const int* stride,
     double* data_col);
-
-template <typename Dtype>
-=======
-template <typename Dtype, typename Mtype>
->>>>>>> 444a3ab3
+template void im2col_nd_cpu<half,float>(const half* data_im,
+    const int num_spatial_axes,
+    const int* im_shape, const int* col_shape,
+    const int* kernel_shape, const int* pad, const int* stride,
+	half* data_col);
+
+template <typename Dtype, typename Mtype>
 void col2im_cpu(const Dtype* data_col, const int channels,
     const int height, const int width, const int patch_h, const int patch_w,
     const int pad_h, const int pad_w,
     const int stride_h, const int stride_w,
     Dtype* data_im) {
-  caffe_set(height * width * channels, Mtype(0), data_im);
+  caffe_set<Dtype,Mtype>(height * width * channels, Get<Mtype>(0), data_im);
   int height_col = (height + 2 * pad_h - patch_h) / stride_h + 1;
   int width_col = (width + 2 * pad_w - patch_w) / stride_w + 1;
   int channels_col = channels * patch_h * patch_w;
@@ -183,37 +184,39 @@
     const int height, const int width, const int patch_h, const int patch_w,
     const int pad_h, const int pad_w, const int stride_h,
     const int stride_w, double* data_im);
-<<<<<<< HEAD
-
-template <typename Dtype>
+
+#ifndef CPU_ONLY
+template void col2im_cpu<half,float>(const half* data_col, const int channels,
+    const int height, const int width, const int patch_h, const int patch_w,
+    const int pad_h, const int pad_w, const int stride_h,
+    const int stride_w, half* data_im);
+#endif
+
+template <typename Dtype, typename Mtype>
 void col2im_nd_cpu(const Dtype* data_col, const int num_spatial_axes,
     const int* im_shape, const int* col_shape,
     const int* kernel_shape, const int* pad, const int* stride,
     Dtype* data_im) {
   const bool kIm2Col = false;
-  im2col_nd_core_cpu(data_col, kIm2Col, num_spatial_axes, im_shape, col_shape,
+  im2col_nd_core_cpu<Dtype,Mtype>(data_col, kIm2Col, num_spatial_axes, im_shape, col_shape,
                      kernel_shape, pad, stride, data_im);
 }
 
 // Explicit instantiation
-template void col2im_nd_cpu<float>(const float* data_col,
+template void col2im_nd_cpu<float,float>(const float* data_col,
     const int num_spatial_axes,
     const int* im_shape, const int* col_shape,
     const int* kernel_shape, const int* pad, const int* stride,
     float* data_im);
-template void col2im_nd_cpu<double>(const double* data_col,
+template void col2im_nd_cpu<double,double>(const double* data_col,
     const int num_spatial_axes,
     const int* im_shape, const int* col_shape,
     const int* kernel_shape, const int* pad, const int* stride,
     double* data_im);
-
-
-=======
-#ifndef CPU_ONLY
-template void col2im_cpu<half,float>(const half* data_col, const int channels,
-    const int height, const int width, const int patch_h, const int patch_w,
-    const int pad_h, const int pad_w, const int stride_h,
-    const int stride_w, half* data_im);
-#endif
->>>>>>> 444a3ab3
+template void col2im_nd_cpu<half,float>(const half* data_col,
+    const int num_spatial_axes,
+    const int* im_shape, const int* col_shape,
+    const int* kernel_shape, const int* pad, const int* stride,
+	half* data_im);
+
 }  // namespace caffe