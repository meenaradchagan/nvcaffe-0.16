--- conflicted
+++ resolved
@@ -83,13 +83,9 @@
   const Dtype* in_data_b = this->blob_bottom_b_->cpu_data();
   const Dtype* in_data_c = this->blob_bottom_c_->cpu_data();
   for (int i = 0; i < count; ++i) {
-<<<<<<< HEAD
-    EXPECT_NEAR(data[i], in_data_a[i] * in_data_b[i] * in_data_c[i], 1e-4);
-=======
     EXPECT_NEAR(Get<Mtype>(data[i]),
                 Get<Mtype>(in_data_a[i]) * Get<Mtype>(in_data_b[i]) * Get<Mtype>(in_data_c[i]),
-                tol<Dtype>(1.e-6));
->>>>>>> 444a3ab3
+                tol<Dtype>(1.e-4));
   }
 }
 
@@ -109,13 +105,9 @@
   const Dtype* in_data_b = this->blob_bottom_b_->cpu_data();
   const Dtype* in_data_c = this->blob_bottom_c_->cpu_data();
   for (int i = 0; i < count; ++i) {
-<<<<<<< HEAD
-    EXPECT_NEAR(data[i], in_data_a[i] + in_data_b[i] + in_data_c[i], 1e-4);
-=======
     EXPECT_NEAR(Get<Mtype>(data[i]),
                 Get<Mtype>(in_data_a[i]) + Get<Mtype>(in_data_b[i]) + Get<Mtype>(in_data_c[i]),
-                tol<Dtype>(1.e-6));
->>>>>>> 444a3ab3
+                tol<Dtype>(1.e-4));
   }
 }
 
