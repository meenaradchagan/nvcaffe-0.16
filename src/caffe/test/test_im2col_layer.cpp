#include <cstring>
#include <vector>

#include "gtest/gtest.h"

#include "caffe/blob.hpp"
#include "caffe/common.hpp"
#include "caffe/filler.hpp"
#include "caffe/vision_layers.hpp"

#include "caffe/test/test_caffe_main.hpp"
#include "caffe/test/test_gradient_check_util.hpp"

namespace caffe {

template <typename TypeParam>
class Im2colLayerTest : public MultiDeviceTest<TypeParam> {
  typedef typename TypeParam::Dtype Dtype;
  typedef typename TypeParam::Mtype Mtype;
 protected:
  Im2colLayerTest()
      : blob_bottom_(new Blob<Dtype,Mtype>(2, 3, 6, 5)),
        blob_top_(new Blob<Dtype,Mtype>()) {
    // fill the values
    Caffe::set_random_seed(1701);
    FillerParameter filler_param;
    GaussianFiller<Dtype,Mtype> filler(filler_param);
    filler.Fill(this->blob_bottom_);
    blob_bottom_vec_.push_back(blob_bottom_);
    blob_top_vec_.push_back(blob_top_);
  }
  virtual ~Im2colLayerTest() { delete blob_bottom_; delete blob_top_; }
  Blob<Dtype,Mtype>* const blob_bottom_;
  Blob<Dtype,Mtype>* const blob_top_;
  vector<Blob<Dtype,Mtype>*> blob_bottom_vec_;
  vector<Blob<Dtype,Mtype>*> blob_top_vec_;
};

TYPED_TEST_CASE(Im2colLayerTest, TestDtypesAndDevices);

TYPED_TEST(Im2colLayerTest, TestSetup) {
  typedef typename TypeParam::Dtype Dtype;
  typedef typename TypeParam::Mtype Mtype;
  LayerParameter layer_param;
  ConvolutionParameter* convolution_param =
      layer_param.mutable_convolution_param();
<<<<<<< HEAD
  convolution_param->add_kernel_size(3);
  convolution_param->add_stride(2);
  Im2colLayer<Dtype> layer(layer_param);
=======
  convolution_param->set_kernel_size(3);
  convolution_param->set_stride(2);
  Im2colLayer<Dtype,Mtype> layer(layer_param);
>>>>>>> 444a3ab3
  layer.SetUp(this->blob_bottom_vec_, this->blob_top_vec_);
  EXPECT_EQ(this->blob_top_->num(), 2);
  EXPECT_EQ(this->blob_top_->channels(), 27);
  EXPECT_EQ(this->blob_top_->height(), 2);
  EXPECT_EQ(this->blob_top_->width(), 2);
}

TYPED_TEST(Im2colLayerTest, TestForward) {
  typedef typename TypeParam::Dtype Dtype;
  typedef typename TypeParam::Mtype Mtype;
  LayerParameter layer_param;
  ConvolutionParameter* convolution_param =
      layer_param.mutable_convolution_param();
<<<<<<< HEAD
  convolution_param->add_kernel_size(3);
  convolution_param->add_stride(2);
  Im2colLayer<Dtype> layer(layer_param);
=======
  convolution_param->set_kernel_size(3);
  convolution_param->set_stride(2);
  Im2colLayer<Dtype,Mtype> layer(layer_param);
>>>>>>> 444a3ab3
  layer.SetUp(this->blob_bottom_vec_, this->blob_top_vec_);
  layer.Forward(this->blob_bottom_vec_, this->blob_top_vec_);
  // We are lazy and will only check the top left block
  for (int c = 0; c < 27; ++c) {
    EXPECT_EQ(Get<Mtype>(this->blob_bottom_->data_at(0, (c / 9), (c / 3) % 3, c % 3)),
        Get<Mtype>(this->blob_top_->data_at(0, c, 0, 0)));
  }
}

TYPED_TEST(Im2colLayerTest, TestGradient) {
  typedef typename TypeParam::Dtype Dtype;
  typedef typename TypeParam::Mtype Mtype;
  LayerParameter layer_param;
  ConvolutionParameter* convolution_param =
      layer_param.mutable_convolution_param();
<<<<<<< HEAD
  convolution_param->add_kernel_size(3);
  convolution_param->add_stride(2);
  Im2colLayer<Dtype> layer(layer_param);
  GradientChecker<Dtype> checker(1e-2, 1e-2);
=======
  convolution_param->set_kernel_size(3);
  convolution_param->set_stride(2);
  Im2colLayer<Dtype,Mtype> layer(layer_param);
  GradientChecker<Dtype,Mtype> checker(Get<Dtype>(1e-2), Get<Dtype>(1e-2));
>>>>>>> 444a3ab3
  checker.CheckGradientExhaustive(&layer, this->blob_bottom_vec_,
      this->blob_top_vec_);
}

TYPED_TEST(Im2colLayerTest, TestGradientForceND) {
  typedef typename TypeParam::Dtype Dtype;
  LayerParameter layer_param;
  ConvolutionParameter* convolution_param =
      layer_param.mutable_convolution_param();
  convolution_param->add_kernel_size(3);
  convolution_param->add_stride(2);
  convolution_param->set_force_nd_im2col(true);
  Im2colLayer<Dtype> layer(layer_param);
  GradientChecker<Dtype> checker(1e-2, 1e-2);
  checker.CheckGradientExhaustive(&layer, this->blob_bottom_vec_,
      this->blob_top_vec_);
}

TYPED_TEST(Im2colLayerTest, TestRect) {
  typedef typename TypeParam::Dtype Dtype;
  typedef typename TypeParam::Mtype Mtype;
  LayerParameter layer_param;
  ConvolutionParameter* convolution_param =
      layer_param.mutable_convolution_param();
  convolution_param->set_kernel_h(5);
  convolution_param->set_kernel_w(3);
<<<<<<< HEAD
  convolution_param->add_stride(2);
  Im2colLayer<Dtype> layer(layer_param);
=======
  convolution_param->set_stride(2);
  Im2colLayer<Dtype,Mtype> layer(layer_param);
>>>>>>> 444a3ab3
  layer.SetUp(this->blob_bottom_vec_, this->blob_top_vec_);
  layer.Forward(this->blob_bottom_vec_, this->blob_top_vec_);
  // We are lazy and will only check the top left block
  for (int c = 0; c < 45; ++c) {
    EXPECT_EQ(Get<Mtype>(this->blob_top_->data_at(0, c, 0, 0)),
        Get<Mtype>(this->blob_bottom_->data_at(0, (c / 15), (c / 3) % 5, c % 3)));
  }
}


TYPED_TEST(Im2colLayerTest, TestRectGradient) {
  typedef typename TypeParam::Dtype Dtype;
  typedef typename TypeParam::Mtype Mtype;
  LayerParameter layer_param;
  ConvolutionParameter* convolution_param =
      layer_param.mutable_convolution_param();
  convolution_param->set_kernel_h(5);
  convolution_param->set_kernel_w(3);
<<<<<<< HEAD
  convolution_param->add_stride(2);
  Im2colLayer<Dtype> layer(layer_param);
  GradientChecker<Dtype> checker(1e-2, 1e-2);
=======
  convolution_param->set_stride(2);
  Im2colLayer<Dtype,Mtype> layer(layer_param);
  GradientChecker<Dtype,Mtype> checker(Get<Dtype>(1e-2), Get<Dtype>(1e-2));
>>>>>>> 444a3ab3
  checker.CheckGradientExhaustive(&layer, this->blob_bottom_vec_,
      this->blob_top_vec_);
}

}  // namespace caffe<|MERGE_RESOLUTION|>--- conflicted
+++ resolved
@@ -44,15 +44,9 @@
   LayerParameter layer_param;
   ConvolutionParameter* convolution_param =
       layer_param.mutable_convolution_param();
-<<<<<<< HEAD
   convolution_param->add_kernel_size(3);
   convolution_param->add_stride(2);
-  Im2colLayer<Dtype> layer(layer_param);
-=======
-  convolution_param->set_kernel_size(3);
-  convolution_param->set_stride(2);
   Im2colLayer<Dtype,Mtype> layer(layer_param);
->>>>>>> 444a3ab3
   layer.SetUp(this->blob_bottom_vec_, this->blob_top_vec_);
   EXPECT_EQ(this->blob_top_->num(), 2);
   EXPECT_EQ(this->blob_top_->channels(), 27);
@@ -66,15 +60,9 @@
   LayerParameter layer_param;
   ConvolutionParameter* convolution_param =
       layer_param.mutable_convolution_param();
-<<<<<<< HEAD
   convolution_param->add_kernel_size(3);
   convolution_param->add_stride(2);
-  Im2colLayer<Dtype> layer(layer_param);
-=======
-  convolution_param->set_kernel_size(3);
-  convolution_param->set_stride(2);
   Im2colLayer<Dtype,Mtype> layer(layer_param);
->>>>>>> 444a3ab3
   layer.SetUp(this->blob_bottom_vec_, this->blob_top_vec_);
   layer.Forward(this->blob_bottom_vec_, this->blob_top_vec_);
   // We are lazy and will only check the top left block
@@ -90,31 +78,25 @@
   LayerParameter layer_param;
   ConvolutionParameter* convolution_param =
       layer_param.mutable_convolution_param();
-<<<<<<< HEAD
   convolution_param->add_kernel_size(3);
   convolution_param->add_stride(2);
-  Im2colLayer<Dtype> layer(layer_param);
-  GradientChecker<Dtype> checker(1e-2, 1e-2);
-=======
-  convolution_param->set_kernel_size(3);
-  convolution_param->set_stride(2);
   Im2colLayer<Dtype,Mtype> layer(layer_param);
   GradientChecker<Dtype,Mtype> checker(Get<Dtype>(1e-2), Get<Dtype>(1e-2));
->>>>>>> 444a3ab3
   checker.CheckGradientExhaustive(&layer, this->blob_bottom_vec_,
       this->blob_top_vec_);
 }
 
 TYPED_TEST(Im2colLayerTest, TestGradientForceND) {
   typedef typename TypeParam::Dtype Dtype;
+  typedef typename TypeParam::Mtype Mtype;
   LayerParameter layer_param;
   ConvolutionParameter* convolution_param =
       layer_param.mutable_convolution_param();
   convolution_param->add_kernel_size(3);
   convolution_param->add_stride(2);
   convolution_param->set_force_nd_im2col(true);
-  Im2colLayer<Dtype> layer(layer_param);
-  GradientChecker<Dtype> checker(1e-2, 1e-2);
+  Im2colLayer<Dtype,Mtype> layer(layer_param);
+  GradientChecker<Dtype,Mtype> checker(Get<Dtype>(1e-2), Get<Dtype>(1e-2));
   checker.CheckGradientExhaustive(&layer, this->blob_bottom_vec_,
       this->blob_top_vec_);
 }
@@ -127,13 +109,8 @@
       layer_param.mutable_convolution_param();
   convolution_param->set_kernel_h(5);
   convolution_param->set_kernel_w(3);
-<<<<<<< HEAD
   convolution_param->add_stride(2);
-  Im2colLayer<Dtype> layer(layer_param);
-=======
-  convolution_param->set_stride(2);
   Im2colLayer<Dtype,Mtype> layer(layer_param);
->>>>>>> 444a3ab3
   layer.SetUp(this->blob_bottom_vec_, this->blob_top_vec_);
   layer.Forward(this->blob_bottom_vec_, this->blob_top_vec_);
   // We are lazy and will only check the top left block
@@ -152,15 +129,9 @@
       layer_param.mutable_convolution_param();
   convolution_param->set_kernel_h(5);
   convolution_param->set_kernel_w(3);
-<<<<<<< HEAD
   convolution_param->add_stride(2);
-  Im2colLayer<Dtype> layer(layer_param);
-  GradientChecker<Dtype> checker(1e-2, 1e-2);
-=======
-  convolution_param->set_stride(2);
   Im2colLayer<Dtype,Mtype> layer(layer_param);
   GradientChecker<Dtype,Mtype> checker(Get<Dtype>(1e-2), Get<Dtype>(1e-2));
->>>>>>> 444a3ab3
   checker.CheckGradientExhaustive(&layer, this->blob_bottom_vec_,
       this->blob_top_vec_);
 }
