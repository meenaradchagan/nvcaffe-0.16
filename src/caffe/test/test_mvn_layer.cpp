--- conflicted
+++ resolved
@@ -77,14 +77,9 @@
   typedef typename TypeParam::Dtype Dtype;
   typedef typename TypeParam::Mtype Mtype;
   LayerParameter layer_param;
-<<<<<<< HEAD
   CHECK(google::protobuf::TextFormat::ParseFromString(
       "mvn_param{normalize_variance: false}", &layer_param));
-  MVNLayer<Dtype> layer(layer_param);
-=======
-  layer_param.ParseFromString("mvn_param{normalize_variance: false}");
   MVNLayer<Dtype,Mtype> layer(layer_param);
->>>>>>> 444a3ab3
   layer.SetUp(this->blob_bottom_vec_, this->blob_top_vec_);
   layer.Forward(this->blob_bottom_vec_, this->blob_top_vec_);
   // Test mean
@@ -116,14 +111,9 @@
   typedef typename TypeParam::Dtype Dtype;
   typedef typename TypeParam::Mtype Mtype;
   LayerParameter layer_param;
-<<<<<<< HEAD
   CHECK(google::protobuf::TextFormat::ParseFromString(
       "mvn_param{across_channels: true}", &layer_param));
-  MVNLayer<Dtype> layer(layer_param);
-=======
-  layer_param.ParseFromString("mvn_param{across_channels: true}");
   MVNLayer<Dtype,Mtype> layer(layer_param);
->>>>>>> 444a3ab3
   layer.SetUp(this->blob_bottom_vec_, this->blob_top_vec_);
   layer.Forward(this->blob_bottom_vec_, this->blob_top_vec_);
   // Test mean
@@ -168,16 +158,10 @@
   typedef typename TypeParam::Dtype Dtype;
   typedef typename TypeParam::Mtype Mtype;
   LayerParameter layer_param;
-<<<<<<< HEAD
   CHECK(google::protobuf::TextFormat::ParseFromString(
       "mvn_param{normalize_variance: false}", &layer_param));
-  MVNLayer<Dtype> layer(layer_param);
-  GradientChecker<Dtype> checker(1e-2, 1e-3);
-=======
-  layer_param.ParseFromString("mvn_param{normalize_variance: false}");
   MVNLayer<Dtype,Mtype> layer(layer_param);
   GradientChecker<Dtype,Mtype> checker(Get<Dtype>(5e-2), Get<Dtype>(1e-3));
->>>>>>> 444a3ab3
   checker.CheckGradientExhaustive(&layer, this->blob_bottom_vec_,
       this->blob_top_vec_);
 }
@@ -186,16 +170,10 @@
   typedef typename TypeParam::Dtype Dtype;
   typedef typename TypeParam::Mtype Mtype;
   LayerParameter layer_param;
-<<<<<<< HEAD
   CHECK(google::protobuf::TextFormat::ParseFromString(
       "mvn_param{across_channels: true}", &layer_param));
-  MVNLayer<Dtype> layer(layer_param);
-  GradientChecker<Dtype> checker(1e-2, 1e-3);
-=======
-  layer_param.ParseFromString("mvn_param{across_channels: true}");
   MVNLayer<Dtype,Mtype> layer(layer_param);
   GradientChecker<Dtype,Mtype> checker(Get<Dtype>(6e-2), Get<Dtype>(1e-3));
->>>>>>> 444a3ab3
   checker.CheckGradientExhaustive(&layer, this->blob_bottom_vec_,
       this->blob_top_vec_);
 }
