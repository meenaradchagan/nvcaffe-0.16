--- conflicted
+++ resolved
@@ -23,49 +23,33 @@
   typedef typename TypeParam::Mtype Mtype;
  protected:
   InnerProductLayerTest()
-<<<<<<< HEAD
-      : blob_bottom_(new Blob<Dtype>(2, 3, 4, 5)),
-        blob_bottom_nobatch_(new Blob<Dtype>(1, 2, 3, 4)),
-        blob_top_(new Blob<Dtype>()) {
-=======
       : blob_bottom_(new Blob<Dtype,Mtype>(2, 3, 4, 5)),
+        blob_bottom_nobatch_(new Blob<Dtype,Mtype>(1, 2, 3, 4)),
         blob_top_(new Blob<Dtype,Mtype>()) {
->>>>>>> 444a3ab3
     // fill the values
     FillerParameter filler_param;
     UniformFiller<Dtype,Mtype> filler(filler_param);
     filler.Fill(this->blob_bottom_);
     blob_top_vec_.push_back(blob_top_);
   }
-<<<<<<< HEAD
   virtual ~InnerProductLayerTest() {
     delete blob_bottom_;
     delete blob_bottom_nobatch_;
     delete blob_top_;
   }
-  Blob<Dtype>* const blob_bottom_;
-  Blob<Dtype>* const blob_bottom_nobatch_;
-  Blob<Dtype>* const blob_top_;
-  vector<Blob<Dtype>*> blob_bottom_vec_;
-  vector<Blob<Dtype>*> blob_top_vec_;
-=======
-  virtual ~InnerProductLayerTest() { delete blob_bottom_; delete blob_top_; }
   Blob<Dtype,Mtype>* const blob_bottom_;
+  Blob<Dtype,Mtype>* const blob_bottom_nobatch_;
   Blob<Dtype,Mtype>* const blob_top_;
   vector<Blob<Dtype,Mtype>*> blob_bottom_vec_;
   vector<Blob<Dtype,Mtype>*> blob_top_vec_;
->>>>>>> 444a3ab3
 };
 
 TYPED_TEST_CASE(InnerProductLayerTest, TestDtypesAndDevices);
 
 TYPED_TEST(InnerProductLayerTest, TestSetUp) {
   typedef typename TypeParam::Dtype Dtype;
-<<<<<<< HEAD
+  typedef typename TypeParam::Mtype Mtype;
   this->blob_bottom_vec_.push_back(this->blob_bottom_);
-=======
-  typedef typename TypeParam::Mtype Mtype;
->>>>>>> 444a3ab3
   LayerParameter layer_param;
   InnerProductParameter* inner_product_param =
       layer_param.mutable_inner_product_param();
@@ -81,7 +65,7 @@
 
 TYPED_TEST(InnerProductLayerTest, TestForward) {
   typedef typename TypeParam::Dtype Dtype;
-<<<<<<< HEAD
+  typedef typename TypeParam::Mtype Mtype;
   this->blob_bottom_vec_.push_back(this->blob_bottom_);
   bool IS_VALID_CUDA = false;
 #ifndef CPU_ONLY
@@ -97,8 +81,8 @@
     inner_product_param->mutable_bias_filler()->set_type("uniform");
     inner_product_param->mutable_bias_filler()->set_min(1);
     inner_product_param->mutable_bias_filler()->set_max(2);
-    shared_ptr<InnerProductLayer<Dtype> > layer(
-        new InnerProductLayer<Dtype>(layer_param));
+    shared_ptr<InnerProductLayer<Dtype,Mtype> > layer(
+        new InnerProductLayer<Dtype,Mtype>(layer_param));
     layer->SetUp(this->blob_bottom_vec_, this->blob_top_vec_);
     layer->Forward(this->blob_bottom_vec_, this->blob_top_vec_);
     const Dtype* data = this->blob_top_->cpu_data();
@@ -113,10 +97,8 @@
 
 TYPED_TEST(InnerProductLayerTest, TestForwardNoBatch) {
   typedef typename TypeParam::Dtype Dtype;
+  typedef typename TypeParam::Mtype Mtype;
   this->blob_bottom_vec_.push_back(this->blob_bottom_nobatch_);
-=======
-  typedef typename TypeParam::Mtype Mtype;
->>>>>>> 444a3ab3
   bool IS_VALID_CUDA = false;
 #ifndef CPU_ONLY
   IS_VALID_CUDA = CAFFE_TEST_CUDA_PROP.major >= 2;
@@ -147,11 +129,8 @@
 
 TYPED_TEST(InnerProductLayerTest, TestGradient) {
   typedef typename TypeParam::Dtype Dtype;
-<<<<<<< HEAD
+  typedef typename TypeParam::Mtype Mtype;
   this->blob_bottom_vec_.push_back(this->blob_bottom_);
-=======
-  typedef typename TypeParam::Mtype Mtype;
->>>>>>> 444a3ab3
   bool IS_VALID_CUDA = false;
 #ifndef CPU_ONLY
   IS_VALID_CUDA = CAFFE_TEST_CUDA_PROP.major >= 2;
