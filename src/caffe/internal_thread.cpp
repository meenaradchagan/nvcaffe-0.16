--- conflicted
+++ resolved
@@ -21,43 +21,6 @@
 
 bool InternalThread::is_started() const {
   return thread_ && thread_->joinable();
-<<<<<<< HEAD
-}
-
-bool InternalThread::must_stop() {
-  return thread_ && thread_->interruption_requested();
-}
-
-void InternalThread::StartInternalThread() {
-  CHECK(!is_started()) << "Threads should persist and not be restarted.";
-
-  int device = 0;
-#ifndef CPU_ONLY
-  CUDA_CHECK(cudaGetDevice(&device));
-#endif
-  Caffe::Brew mode = Caffe::mode();
-  int rand_seed = caffe_rng_rand();
-  int solver_count = Caffe::solver_count();
-  bool root_solver = Caffe::root_solver();
-
-  try {
-    thread_.reset(new boost::thread(&InternalThread::entry, this, device, mode,
-          rand_seed, solver_count, root_solver));
-  } catch (std::exception& e) {
-    LOG(FATAL) << "Thread exception: " << e.what();
-  }
-}
-
-void InternalThread::entry(int device, Caffe::Brew mode, int rand_seed,
-    int solver_count, bool root_solver) {
-#ifndef CPU_ONLY
-  CUDA_CHECK(cudaSetDevice(device));
-#endif
-  Caffe::set_mode(mode);
-  Caffe::set_random_seed(rand_seed);
-  Caffe::set_solver_count(solver_count);
-  Caffe::set_root_solver(root_solver);
-=======
 }
 
 bool InternalThread::must_stop() {
@@ -93,7 +56,6 @@
   Caffe::set_random_seed(rand_seed_);
   Caffe::set_solver_count(solver_count_);
   Caffe::set_root_solver(root_solver_);
->>>>>>> 444a3ab3
 
   InternalThreadEntry();
 }
@@ -105,11 +67,7 @@
       thread_->join();
     } catch (boost::thread_interrupted&) {
     } catch (std::exception& e) {
-<<<<<<< HEAD
-      LOG(FATAL) << "Thread exception: " << e.what();
-=======
       CHECK(false) << e.what();
->>>>>>> 444a3ab3
     }
   }
 }
