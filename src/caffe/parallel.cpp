#ifndef CPU_ONLY
#include <cuda_runtime.h>
#endif
#include <glog/logging.h>
#include <stdio.h>
#include <sys/ioctl.h>
#include <sys/mman.h>
#include <sys/stat.h>

#include <cstdlib>
#include <sstream>
#include <string>
#include <vector>

#include "boost/thread.hpp"
#include "caffe/caffe.hpp"
#include "caffe/parallel.hpp"

namespace caffe {

enum Op {
  copy,
  replace_cpu,
  replace_gpu,
  replace_cpu_diff,
  replace_gpu_diff
};

template<typename Dtype, typename Mtype>
static void apply_buffers(const vector<Blob<Dtype,Mtype>*>& blobs,
                          Dtype* buffer, size_t total_size, Op op) {
  Dtype* ptr = buffer;
  for (int i = 0; i < blobs.size(); ++i) {
    int size = blobs[i]->count();
    switch (op) {
      case copy: {
        // Init buffer to current values of blobs
        caffe_copy<Dtype,Mtype>(size,
                   reinterpret_cast<const Dtype*>(blobs[i]->data()->cpu_data()),
                   ptr);
        break;
      }
      case replace_cpu:
        blobs[i]->data()->set_cpu_data(ptr);
        break;
      case replace_gpu:
        blobs[i]->data()->set_gpu_data(ptr);
        break;
      case replace_cpu_diff:
        blobs[i]->diff()->set_cpu_data(ptr);
        break;
      case replace_gpu_diff:
        blobs[i]->diff()->set_gpu_data(ptr);
        break;
    }
    ptr += size;
  }
  // total_size is at least one byte
  CHECK_EQ(total_size, ptr == buffer ? 1 : ptr - buffer);
}

// Buffer size necessary to store given blobs
template<typename Dtype, typename Mtype>
static size_t total_size(const vector<shared_ptr<Blob<Dtype,Mtype> > >& params) {
  size_t size = 0;
  for (int i = 0; i < params.size(); ++i)
    size += params[i]->count();
  // Size have at least one byte, otherwise cudaMalloc fails if net has no
  // learnable parameters.
  return (size > 0) ? size : 1;
}

// Buffer size necessary to store given blobs
template<typename Dtype, typename Mtype>
static size_t total_size(const vector<Blob<Dtype,Mtype>*>& params) {
  size_t size = 0;
  for (int i = 0; i < params.size(); ++i)
    size += params[i]->count();
  // Size have at least one byte, otherwise cudaMalloc fails if net has no
  // learnable parameters.
  return (size > 0) ? size : 1;
}

template<typename Dtype, typename Mtype>
Params<Dtype,Mtype>::Params(shared_ptr<Solver<Dtype,Mtype> > root_solver)
    : size_(total_size<Dtype,Mtype>(root_solver->net()->learnable_params())),
      data_(),
      diff_() {
}

template<typename Dtype, typename Mtype>
GPUParams<Dtype,Mtype>::GPUParams(shared_ptr<Solver<Dtype,Mtype> > root_solver, int device)
    : Params<Dtype,Mtype>(root_solver) {
#ifndef CPU_ONLY
  int initial_device;
  CUDA_CHECK(cudaGetDevice(&initial_device));

  // Allocate device buffers
  CUDA_CHECK(cudaSetDevice(device));
  buffer_device_ = device;
  // CUDA_CHECK(cudaMalloc(&data_, size_ * sizeof(Dtype)));
  MemoryHandler::mallocGPU(reinterpret_cast<void **>(&data_),
                           size_ * sizeof(Dtype));

  // Copy blob values
  const vector<Blob<Dtype,Mtype>*>& net =
      root_solver->net()->learnable_params();
  apply_buffers<Dtype,Mtype>(net, data_, size_, copy);

  // CUDA_CHECK(cudaMalloc(&diff_, size_ * sizeof(Dtype)));
  MemoryHandler::mallocGPU(reinterpret_cast<void **>(&diff_),
                           size_ * sizeof(Dtype));
  caffe_gpu_set<Dtype,Mtype>(size_, Mtype(0), diff_);

  CUDA_CHECK(cudaSetDevice(initial_device));
#else
  NO_GPU;
#endif
}

template<typename Dtype, typename Mtype>
GPUParams<Dtype,Mtype>::~GPUParams() {
#ifndef CPU_ONLY
  int initial_device;
  cudaGetDevice(&initial_device);
  cudaSetDevice(buffer_device_);
  MemoryHandler::freeGPU(data_);
  MemoryHandler::freeGPU(diff_);
  data_ = NULL;
  diff_ = NULL;
  cudaSetDevice(initial_device);
#endif
}

template<typename Dtype, typename Mtype>
void GPUParams<Dtype,Mtype>::configure(Solver<Dtype,Mtype>* solver) const {
  const vector<Blob<Dtype,Mtype>*>& net =
      solver->net()->learnable_params();
  apply_buffers(net, data_, size_, replace_gpu);
  apply_buffers(net, diff_, size_, replace_gpu_diff);
}

void DevicePair::compute(const vector<int> devices, vector<DevicePair>* pairs) {
#ifndef CPU_ONLY
  vector<int> remaining(devices);

  // Depth for reduction tree
  int remaining_depth = static_cast<int>(ceil(log2(remaining.size())));

  // Group GPUs by board
  for (int d = 0; d < remaining_depth; ++d) {
    for (int i = 0; i < remaining.size(); ++i) {
      for (int j = i + 1; j < remaining.size(); ++j) {
        cudaDeviceProp a, b;
        CUDA_CHECK(cudaGetDeviceProperties(&a, remaining[i]));
        CUDA_CHECK(cudaGetDeviceProperties(&b, remaining[j]));
        if (a.isMultiGpuBoard && b.isMultiGpuBoard) {
          if (a.multiGpuBoardGroupID == b.multiGpuBoardGroupID) {
            pairs->push_back(DevicePair(remaining[i], remaining[j]));
            DLOG(INFO) << "GPU board: " << remaining[i] << ":" << remaining[j];
            remaining.erase(remaining.begin() + j);
            break;
          }
        }
      }
    }
  }
  ostringstream s;
  for (int i = 0; i < remaining.size(); ++i) {
    s << (i ? ", " : "") << remaining[i];
  }
  DLOG(INFO) << "GPUs paired by boards, remaining: " << s.str();

  // Group by P2P accessibility
  remaining_depth = ceil(log2(remaining.size()));
  for (int d = 0; d < remaining_depth; ++d) {
    for (int i = 0; i < remaining.size(); ++i) {
      for (int j = i + 1; j < remaining.size(); ++j) {
        int access;
        CUDA_CHECK(
            cudaDeviceCanAccessPeer(&access, remaining[i], remaining[j]));
        if (access) {
          pairs->push_back(DevicePair(remaining[i], remaining[j]));
          DLOG(INFO) << "P2P pair: " << remaining[i] << ":" << remaining[j];
          remaining.erase(remaining.begin() + j);
          break;
        }
      }
    }
  }
  s.str("");
  for (int i = 0; i < remaining.size(); ++i) {
    s << (i ? ", " : "") << remaining[i];
  }
  DLOG(INFO) << "GPUs paired by P2P access, remaining: " << s.str();

  // Group remaining
  remaining_depth = ceil(log2(remaining.size()));
  for (int d = 0; d < remaining_depth; ++d) {
    for (int i = 0; i < remaining.size(); ++i) {
      pairs->push_back(DevicePair(remaining[i], remaining[i + 1]));
      DLOG(INFO) << "Remaining pair: " << remaining[i] << ":"
                 << remaining[i + 1];
      remaining.erase(remaining.begin() + i + 1);
    }
  }

  // Should only be the parent node remaining
  CHECK_EQ(remaining.size(), 1);

  pairs->insert(pairs->begin(), DevicePair(-1, remaining[0]));

  CHECK(pairs->size() == devices.size());
  for (int i = 0; i < pairs->size(); ++i) {
    CHECK((*pairs)[i].parent() != (*pairs)[i].device());
    for (int j = i + 1; j < pairs->size(); ++j) {
      CHECK((*pairs)[i].device() != (*pairs)[j].device());
    }
  }
#else
  NO_GPU;
#endif
}

//

template<typename Dtype, typename Mtype>
P2PSync<Dtype,Mtype>::P2PSync(shared_ptr<Solver<Dtype,Mtype> > root_solver,
                        P2PSync<Dtype,Mtype>* parent, const SolverParameter& param)
    : GPUParams<Dtype,Mtype>(root_solver, param.device_id()),
      parent_(parent),
      children_(),
      queue_(),
      initial_iter_(root_solver->iter()),
      solver_() {
#ifndef CPU_ONLY
  int initial_device;
  CUDA_CHECK(cudaGetDevice(&initial_device));
  
  const int self = param.device_id();
  CUDA_CHECK(cudaSetDevice(self));

  if (parent == NULL) {
    solver_ = root_solver;
  } else {
    Caffe::set_root_solver(false);
    solver_.reset(new WorkerSolver<Dtype,Mtype>(param, root_solver.get()));
    Caffe::set_root_solver(true);
  }
  this->configure(solver_.get());
  solver_->add_callback(this);

  if (parent) {
    // Enable p2p access between devices
    const int peer = parent->solver_->param().device_id();
    int access;
    CUDA_CHECK(cudaDeviceCanAccessPeer(&access, self, peer));
    if (access) {
      CUDA_CHECK(cudaDeviceEnablePeerAccess(peer, 0));
    } else {
      LOG(INFO)<< "GPU " << self << " does not have p2p access to GPU " << peer;
    }
    // Allocate receiving buffer on parent
    CUDA_CHECK(cudaSetDevice(peer));
    MemoryHandler::mallocGPU(reinterpret_cast<void **>(&parent_grads_),
                     size_ * sizeof(Dtype));
    CUDA_CHECK(cudaSetDevice(self));
  }

  CUDA_CHECK(cudaSetDevice(initial_device));
#else
  NO_GPU;
#endif
}

template<typename Dtype, typename Mtype>
P2PSync<Dtype,Mtype>::~P2PSync() {
#ifndef CPU_ONLY
  if (parent_) {
    int initial_device;
    CUDA_CHECK(cudaGetDevice(&initial_device));
    const int self = solver_->param().device_id();
    const int peer = parent_->solver_->param().device_id();
<<<<<<< HEAD

    CUDA_CHECK(cudaSetDevice(peer));
    MemoryHandler::freeGPU(parent_grads_);
    parent_grads_ = NULL;

    CUDA_CHECK(cudaSetDevice(self));
=======
    CUDA_CHECK(cudaSetDevice(peer));
    MemoryHandler::freeGPU(parent_grads_);
    parent_grads_ = NULL;
>>>>>>> 94054363
    int access;
    cudaSetDevice(self);
    CUDA_CHECK(cudaDeviceCanAccessPeer(&access, self, peer));
    if (access) {
      CUDA_CHECK(cudaDeviceDisablePeerAccess(peer));
    }
<<<<<<< HEAD

=======
>>>>>>> 94054363
    CUDA_CHECK(cudaSetDevice(initial_device));
  }
#endif
}

template<typename Dtype, typename Mtype>
void P2PSync<Dtype,Mtype>::InternalThreadEntry() {
  Caffe::SetDevice(solver_->param().device_id());
  CHECK(Caffe::root_solver());
  Caffe::set_root_solver(false);
  // See if there is a defined seed and reset random state if so
  if (solver_->param().random_seed() >= 0) {
    // Fetch random seed and modulate by device ID to make sure
    // everyone doesn't have the same seed.  We seem to have some
    // solver instability if we have everyone with the same seed
    Caffe::set_random_seed(
        solver_->param().random_seed() + solver_->param().device_id());
  }
  solver_->Step(solver_->param().max_iter() - initial_iter_);
}

template<typename Dtype, typename Mtype>
void P2PSync<Dtype,Mtype>::on_start() {
#ifndef CPU_ONLY
#ifdef DEBUG
  int device;
  CUDA_CHECK(cudaGetDevice(&device));
  CHECK(device == solver_->param().device_id());
#else
//  CHECK(false);
#endif

  // Wait for update from parent
  if (parent_) {
    P2PSync<Dtype,Mtype> *parent = queue_.pop();
    CHECK(parent == parent_);
  }

  // Update children
  for (int i = children_.size() - 1; i >= 0; i--) {
    Dtype* src = data_;
    Dtype* dst = children_[i]->data_;

#ifdef DEBUG
    cudaPointerAttributes attributes;
    CUDA_CHECK(cudaPointerGetAttributes(&attributes, src));
    CHECK(attributes.device == device);
    CUDA_CHECK(cudaPointerGetAttributes(&attributes, dst));
    CHECK(attributes.device == children_[i]->solver_->param().device_id());
#endif

    CUDA_CHECK(cudaMemcpyAsync(dst, src, size_ * sizeof(Dtype),
        cudaMemcpyDeviceToDevice, cudaStreamDefault));
    CUDA_CHECK(cudaStreamSynchronize(cudaStreamDefault));
    children_[i]->queue_.push(this);
  }
#endif
}

template<typename Dtype, typename Mtype>
void P2PSync<Dtype,Mtype>::on_gradients_ready() {
#ifndef CPU_ONLY
#ifdef DEBUG
  int device;
  CUDA_CHECK(cudaGetDevice(&device));
  CHECK(device == solver_->param().device_id());
#endif

  // Sum children gradients as they appear in the queue
  for (int i = 0; i < children_.size(); ++i) {
    P2PSync<Dtype,Mtype> *child = queue_.pop();
    Dtype* src = child->parent_grads_;
    Dtype* dst = diff_;

#ifdef DEBUG
    bool ok = false;
    for (int j = 0; j < children_.size(); ++j) {
      if (child == children_[j]) {
        ok = true;
      }
    }
    CHECK(ok);
    cudaPointerAttributes attributes;
    CUDA_CHECK(cudaPointerGetAttributes(&attributes, src));
    CHECK(attributes.device == device);
    CUDA_CHECK(cudaPointerGetAttributes(&attributes, dst));
    CHECK(attributes.device == device);
#endif

    caffe_gpu_add<Dtype,Mtype>(size_, src, dst, dst);
  }

  // Send gradients to parent
  if (parent_) {
    Dtype* src = diff_;
    Dtype* dst = parent_grads_;

#ifdef DEBUG
    cudaPointerAttributes attributes;
    CUDA_CHECK(cudaPointerGetAttributes(&attributes, src));
    CHECK(attributes.device == device);
    CUDA_CHECK(cudaPointerGetAttributes(&attributes, dst));
    CHECK(attributes.device == parent_->solver_->param().device_id());
#endif

    CUDA_CHECK(cudaMemcpyAsync(dst, src, size_ * sizeof(Dtype),  //
        cudaMemcpyDeviceToDevice, cudaStreamDefault));
    CUDA_CHECK(cudaStreamSynchronize(cudaStreamDefault));
    parent_->queue_.push(this);
  } else {
    // Loss functions divide gradients by the batch size, so to compensate
    // for split batch, the root solver divides by number of solvers.
    caffe_gpu_scal<Dtype,Mtype>(size_, Mtype(1.0 / Caffe::solver_count()), diff_);
  }
#endif
}

template<typename Dtype, typename Mtype>
void P2PSync<Dtype,Mtype>::run(const vector<int>& gpus) {
  // Pair devices for map-reduce synchronization
  vector<DevicePair> pairs;
  DevicePair::compute(gpus, &pairs);
  ostringstream s;
  for (int i = 1; i < pairs.size(); ++i) {
    s << (i == 1 ? "" : ", ") << pairs[i].parent() << ":" << pairs[i].device();
  }
  LOG(INFO)<< "GPUs pairs " << s.str();

  SolverParameter param(solver_->param());
  vector<shared_ptr<P2PSync<Dtype,Mtype> > > syncs(gpus.size());

  // Build the GPU tree by finding the parent for each solver
  for (int attempts = 0; attempts < pairs.size(); ++attempts) {
    for (int i = 1; i < pairs.size(); ++i) {
      if (!syncs[i].get()) {
        P2PSync<Dtype,Mtype>* parent = NULL;
        for (int j = 0; j < syncs.size(); ++j) {
          P2PSync<Dtype,Mtype>* sync = j == 0 ? this : syncs[j].get();
          if (sync) {
            const SolverParameter& p = sync->solver()->param();
            if (p.device_id() == pairs[i].parent()) {
              parent = sync;
            }
          }
        }
        if (parent) {
          param.set_device_id(pairs[i].device());
          syncs[i].reset(new P2PSync<Dtype,Mtype>(solver_, parent, param));
          parent->children_.push_back((P2PSync<Dtype,Mtype>*) syncs[i].get());
        }
      }
    }
  }

  LOG(INFO)<< "Starting Optimization";

  for (int i = 1; i < syncs.size(); ++i) {
    syncs[i]->StartInternalThread();
  }

  // Run root solver on current thread
  solver_->Solve();

  for (int i = 1; i < syncs.size(); ++i) {
    syncs[i]->StopInternalThread();
  }
}

INSTANTIATE_CLASS(Params);
INSTANTIATE_CLASS(GPUParams);
INSTANTIATE_CLASS(P2PSync);

}  // namespace caffe<|MERGE_RESOLUTION|>--- conflicted
+++ resolved
@@ -281,28 +281,15 @@
     CUDA_CHECK(cudaGetDevice(&initial_device));
     const int self = solver_->param().device_id();
     const int peer = parent_->solver_->param().device_id();
-<<<<<<< HEAD
-
     CUDA_CHECK(cudaSetDevice(peer));
     MemoryHandler::freeGPU(parent_grads_);
     parent_grads_ = NULL;
-
-    CUDA_CHECK(cudaSetDevice(self));
-=======
-    CUDA_CHECK(cudaSetDevice(peer));
-    MemoryHandler::freeGPU(parent_grads_);
-    parent_grads_ = NULL;
->>>>>>> 94054363
     int access;
     cudaSetDevice(self);
     CUDA_CHECK(cudaDeviceCanAccessPeer(&access, self, peer));
     if (access) {
       CUDA_CHECK(cudaDeviceDisablePeerAccess(peer));
     }
-<<<<<<< HEAD
-
-=======
->>>>>>> 94054363
     CUDA_CHECK(cudaSetDevice(initial_device));
   }
 #endif
