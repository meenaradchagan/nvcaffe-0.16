--- conflicted
+++ resolved
@@ -26,13 +26,8 @@
 
 namespace caffe {
 
-<<<<<<< HEAD
-template <typename Dtype>
-WindowDataLayer<Dtype>::~WindowDataLayer<Dtype>() {
-=======
 template <typename Dtype, typename Mtype>
 WindowDataLayer<Dtype,Mtype>::~WindowDataLayer<Dtype,Mtype>() {
->>>>>>> 444a3ab3
   this->StopInternalThread();
 }
 
@@ -228,13 +223,8 @@
 }
 
 // This function is called on prefetch thread
-<<<<<<< HEAD
-template <typename Dtype>
-void WindowDataLayer<Dtype>::load_batch(Batch<Dtype>* batch) {
-=======
 template <typename Dtype, typename Mtype>
 void WindowDataLayer<Dtype,Mtype>::load_batch(Batch<Dtype,Mtype>* batch) {
->>>>>>> 444a3ab3
   // At each iteration, sample N windows where N*p are foreground (object)
   // windows and N*(1-p) are background (non-object) windows
   CPUTimer batch_timer;
@@ -244,11 +234,7 @@
   CPUTimer timer;
   Dtype* top_data = batch->data_.mutable_cpu_data();
   Dtype* top_label = batch->label_.mutable_cpu_data();
-<<<<<<< HEAD
-  const Dtype scale = this->layer_param_.window_data_param().scale();
-=======
   const Mtype scale = this->layer_param_.window_data_param().scale();
->>>>>>> 444a3ab3
   const int batch_size = this->layer_param_.window_data_param().batch_size();
   const int context_pad = this->layer_param_.window_data_param().context_pad();
   const int crop_size = this->transform_param_.crop_size();
@@ -271,11 +257,7 @@
   bool use_square = (crop_mode == "square") ? true : false;
 
   // zero out batch
-<<<<<<< HEAD
-  caffe_set(batch->data_.count(), Dtype(0), top_data);
-=======
   caffe_set(batch->data_.count(), Mtype(0), top_data);
->>>>>>> 444a3ab3
 
   const int num_fg = static_cast<int>(static_cast<float>(batch_size)
       * fg_fraction);
