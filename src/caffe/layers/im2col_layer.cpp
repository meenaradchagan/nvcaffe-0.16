--- conflicted
+++ resolved
@@ -91,10 +91,9 @@
   }
 }
 
-<<<<<<< HEAD
-template <typename Dtype>
-void Im2colLayer<Dtype>::Reshape(const vector<Blob<Dtype>*>& bottom,
-      const vector<Blob<Dtype>*>& top) {
+template <typename Dtype, typename Mtype>
+void Im2colLayer<Dtype,Mtype>::Reshape(const vector<Blob<Dtype,Mtype>*>& bottom,
+      const vector<Blob<Dtype,Mtype>*>& top) {
   vector<int> top_shape = bottom[0]->shape();
   const int* kernel_shape_data = kernel_shape_.cpu_data();
   const int* stride_data = stride_.cpu_data();
@@ -112,20 +111,6 @@
   top_dim_ = top[0]->count(channel_axis_);
 
   channels_ = bottom[0]->shape(channel_axis_);
-=======
-template <typename Dtype, typename Mtype>
-void Im2colLayer<Dtype,Mtype>::Reshape(const vector<Blob<Dtype,Mtype>*>& bottom,
-      const vector<Blob<Dtype,Mtype>*>& top) {
-  CHECK_EQ(4, bottom[0]->num_axes()) << "Input must have 4 axes, "
-      << "corresponding to (num, channels, height, width)";
-  channels_ = bottom[0]->channels();
-  height_ = bottom[0]->height();
-  width_ = bottom[0]->width();
-  top[0]->Reshape(
-      bottom[0]->num(), channels_ * kernel_h_ * kernel_w_,
-      (height_ + 2 * pad_h_ - kernel_h_) / stride_h_ + 1,
-      (width_ + 2 * pad_w_ - kernel_w_) / stride_w_ + 1);
->>>>>>> 444a3ab3
 }
 
 template <typename Dtype, typename Mtype>
@@ -133,7 +118,6 @@
       const vector<Blob<Dtype,Mtype>*>& top) {
   const Dtype* bottom_data = bottom[0]->cpu_data();
   Dtype* top_data = top[0]->mutable_cpu_data();
-<<<<<<< HEAD
   for (int n = 0; n < num_; ++n) {
     DCHECK_EQ(bottom[0]->shape().size() - channel_axis_, num_spatial_axes_ + 1);
     DCHECK_EQ(top[0]->shape().size() - channel_axis_, num_spatial_axes_ + 1);
@@ -141,7 +125,7 @@
     DCHECK_EQ(pad_.count(), num_spatial_axes_);
     DCHECK_EQ(stride_.count(), num_spatial_axes_);
     if (!force_nd_im2col_ && num_spatial_axes_ == 2) {
-      im2col_cpu(bottom_data + n * bottom_dim_, channels_,
+      im2col_cpu<Dtype,Mtype>(bottom_data + n * bottom_dim_, channels_,
           bottom[0]->shape(channel_axis_ + 1),
           bottom[0]->shape(channel_axis_ + 2),
           kernel_shape_.cpu_data()[0], kernel_shape_.cpu_data()[1],
@@ -149,18 +133,12 @@
           stride_.cpu_data()[0], stride_.cpu_data()[1],
           top_data + n * top_dim_);
     } else {
-      im2col_nd_cpu(bottom_data + n * bottom_dim_, num_spatial_axes_,
+      im2col_nd_cpu<Dtype,Mtype>(bottom_data + n * bottom_dim_, num_spatial_axes_,
           bottom[0]->shape().data() + channel_axis_,
           top[0]->shape().data() + channel_axis_,
           kernel_shape_.cpu_data(), pad_.cpu_data(), stride_.cpu_data(),
           top_data + n * top_dim_);
     }
-=======
-  for (int n = 0; n < bottom[0]->num(); ++n) {
-    im2col_cpu<Dtype,Mtype>(bottom_data + bottom[0]->offset(n), channels_, height_,
-        width_, kernel_h_, kernel_w_, pad_h_, pad_w_,
-        stride_h_, stride_w_, top_data + top[0]->offset(n));
->>>>>>> 444a3ab3
   }
 }
 
@@ -169,10 +147,9 @@
       const vector<bool>& propagate_down, const vector<Blob<Dtype,Mtype>*>& bottom) {
   const Dtype* top_diff = top[0]->cpu_diff();
   Dtype* bottom_diff = bottom[0]->mutable_cpu_diff();
-<<<<<<< HEAD
   for (int n = 0; n < num_; ++n) {
     if (!force_nd_im2col_ && num_spatial_axes_ == 2) {
-      col2im_cpu(top_diff + n * top_dim_, channels_,
+      col2im_cpu<Dtype,Mtype>(top_diff + n * top_dim_, channels_,
           bottom[0]->shape(channel_axis_ + 1),
           bottom[0]->shape(channel_axis_ + 2),
           kernel_shape_.cpu_data()[0], kernel_shape_.cpu_data()[1],
@@ -180,18 +157,12 @@
           stride_.cpu_data()[0], stride_.cpu_data()[1],
           bottom_diff + n * bottom_dim_);
     } else {
-      col2im_nd_cpu(top_diff + n * top_dim_, num_spatial_axes_,
+      col2im_nd_cpu<Dtype,Mtype>(top_diff + n * top_dim_, num_spatial_axes_,
           bottom[0]->shape().data() + channel_axis_,
           top[0]->shape().data() + channel_axis_,
           kernel_shape_.cpu_data(), pad_.cpu_data(), stride_.cpu_data(),
           bottom_diff + n * bottom_dim_);
     }
-=======
-  for (int n = 0; n < top[0]->num(); ++n) {
-    col2im_cpu<Dtype,Mtype>(top_diff + top[0]->offset(n), channels_, height_, width_,
-        kernel_h_, kernel_w_, pad_h_, pad_w_,
-        stride_h_, stride_w_, bottom_diff + bottom[0]->offset(n));
->>>>>>> 444a3ab3
   }
 }
 
