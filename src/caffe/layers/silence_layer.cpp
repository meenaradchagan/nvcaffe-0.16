--- conflicted
+++ resolved
@@ -11,13 +11,8 @@
       const vector<bool>& propagate_down, const vector<Blob<Dtype,Mtype>*>& bottom) {
   for (int i = 0; i < bottom.size(); ++i) {
     if (propagate_down[i]) {
-<<<<<<< HEAD
       caffe_set(bottom[i]->count(), Mtype(0),
-                bottom[i]->mutable_cpu_data());
-=======
-      caffe_set(bottom[i]->count(), Dtype(0),
                 bottom[i]->mutable_cpu_diff());
->>>>>>> 350658de
     }
   }
 }
