#include <vector>

#include "caffe/layer.hpp"
#include "caffe/util/math_functions.hpp"
#include "caffe/vision_layers.hpp"

namespace caffe {

template <typename Dtype, typename Mtype>
void ConcatLayer<Dtype,Mtype>::LayerSetUp(const vector<Blob<Dtype,Mtype>*>& bottom,
      const vector<Blob<Dtype,Mtype>*>& top) {
  const ConcatParameter& concat_param = this->layer_param_.concat_param();
  CHECK(!(concat_param.has_axis() && concat_param.has_concat_dim()))
      << "Either axis or concat_dim should be specified; not both.";
}

template <typename Dtype, typename Mtype>
void ConcatLayer<Dtype,Mtype>::Reshape(const vector<Blob<Dtype,Mtype>*>& bottom,
      const vector<Blob<Dtype,Mtype>*>& top) {
  const int num_axes = bottom[0]->num_axes();
  const ConcatParameter& concat_param = this->layer_param_.concat_param();
  if (concat_param.has_concat_dim()) {
    concat_axis_ = static_cast<int>(concat_param.concat_dim());
    // Don't allow negative indexing for concat_dim, a uint32 -- almost
    // certainly unintended.
    CHECK_GE(concat_axis_, 0) << "casting concat_dim from uint32 to int32 "
        << "produced negative result; concat_dim must satisfy "
        << "0 <= concat_dim < " << kMaxBlobAxes;
    CHECK_LT(concat_axis_, num_axes) << "concat_dim out of range.";
  } else {
    concat_axis_ = bottom[0]->CanonicalAxisIndex(concat_param.axis());
  }
  // Initialize with the first blob.
  vector<int> top_shape = bottom[0]->shape();
  num_concats_ = bottom[0]->count(0, concat_axis_);
  concat_input_size_ = bottom[0]->count(concat_axis_ + 1);
  int bottom_count_sum = bottom[0]->count();
  for (int i = 1; i < bottom.size(); ++i) {
    CHECK_EQ(num_axes, bottom[i]->num_axes())
        << "All inputs must have the same #axes.";
    for (int j = 0; j < num_axes; ++j) {
      if (j == concat_axis_) { continue; }
      CHECK_EQ(top_shape[j], bottom[i]->shape(j))
          << "All inputs must have the same shape, except at concat_axis.";
    }
    bottom_count_sum += bottom[i]->count();
    top_shape[concat_axis_] += bottom[i]->shape(concat_axis_);
  }
  top[0]->Reshape(top_shape);
  CHECK_EQ(bottom_count_sum, top[0]->count());
  if (bottom.size() == 1) {
    top[0]->ShareData(*bottom[0]);
    top[0]->ShareDiff(*bottom[0]);
  }
}

<<<<<<< HEAD
template <typename Dtype>
void ConcatLayer<Dtype>::Forward_cpu(const vector<Blob<Dtype>*>& bottom,
      const vector<Blob<Dtype>*>& top) {
  if (bottom.size() == 1) { return; }
=======
template <typename Dtype, typename Mtype>
void ConcatLayer<Dtype,Mtype>::Forward_cpu(const vector<Blob<Dtype,Mtype>*>& bottom,
      const vector<Blob<Dtype,Mtype>*>& top) {
>>>>>>> 444a3ab3
  Dtype* top_data = top[0]->mutable_cpu_data();
  int offset_concat_axis = 0;
  const int top_concat_axis = top[0]->shape(concat_axis_);
  for (int i = 0; i < bottom.size(); ++i) {
    const Dtype* bottom_data = bottom[i]->cpu_data();
    const int bottom_concat_axis = bottom[i]->shape(concat_axis_);
    for (int n = 0; n < num_concats_; ++n) {
      caffe_copy<Dtype,Mtype>(bottom_concat_axis * concat_input_size_,
          bottom_data + n * bottom_concat_axis * concat_input_size_,
          top_data + (n * top_concat_axis + offset_concat_axis)
              * concat_input_size_);
    }
    offset_concat_axis += bottom_concat_axis;
  }
}

<<<<<<< HEAD
template <typename Dtype>
void ConcatLayer<Dtype>::Backward_cpu(const vector<Blob<Dtype>*>& top,
      const vector<bool>& propagate_down, const vector<Blob<Dtype>*>& bottom) {
  if (bottom.size() == 1) { return; }
=======
template <typename Dtype, typename Mtype>
void ConcatLayer<Dtype,Mtype>::Backward_cpu(const vector<Blob<Dtype,Mtype>*>& top,
      const vector<bool>& propagate_down, const vector<Blob<Dtype,Mtype>*>& bottom) {
>>>>>>> 444a3ab3
  const Dtype* top_diff = top[0]->cpu_diff();
  int offset_concat_axis = 0;
  const int top_concat_axis = top[0]->shape(concat_axis_);
  for (int i = 0; i < bottom.size(); ++i) {
    const int bottom_concat_axis = bottom[i]->shape(concat_axis_);
<<<<<<< HEAD
    if (propagate_down[i]) {
      Dtype* bottom_diff = bottom[i]->mutable_cpu_diff();
      for (int n = 0; n < num_concats_; ++n) {
        caffe_copy(bottom_concat_axis * concat_input_size_, top_diff +
            (n * top_concat_axis + offset_concat_axis) * concat_input_size_,
            bottom_diff + n * bottom_concat_axis * concat_input_size_);
      }
=======
    for (int n = 0; n < num_concats_; ++n) {
      caffe_copy<Dtype,Mtype>(bottom_concat_axis * concat_input_size_, top_diff +
          (n * top_concat_axis + offset_concat_axis) * concat_input_size_,
          bottom_diff + n * bottom_concat_axis * concat_input_size_);
>>>>>>> 444a3ab3
    }
    offset_concat_axis += bottom_concat_axis;
  }
}

#ifdef CPU_ONLY
STUB_GPU(ConcatLayer);
#endif

INSTANTIATE_CLASS(ConcatLayer);
REGISTER_LAYER_CLASS(Concat);

}  // namespace caffe<|MERGE_RESOLUTION|>--- conflicted
+++ resolved
@@ -54,16 +54,10 @@
   }
 }
 
-<<<<<<< HEAD
-template <typename Dtype>
-void ConcatLayer<Dtype>::Forward_cpu(const vector<Blob<Dtype>*>& bottom,
-      const vector<Blob<Dtype>*>& top) {
-  if (bottom.size() == 1) { return; }
-=======
 template <typename Dtype, typename Mtype>
 void ConcatLayer<Dtype,Mtype>::Forward_cpu(const vector<Blob<Dtype,Mtype>*>& bottom,
       const vector<Blob<Dtype,Mtype>*>& top) {
->>>>>>> 444a3ab3
+  if (bottom.size() == 1) { return; }
   Dtype* top_data = top[0]->mutable_cpu_data();
   int offset_concat_axis = 0;
   const int top_concat_axis = top[0]->shape(concat_axis_);
@@ -80,35 +74,22 @@
   }
 }
 
-<<<<<<< HEAD
-template <typename Dtype>
-void ConcatLayer<Dtype>::Backward_cpu(const vector<Blob<Dtype>*>& top,
-      const vector<bool>& propagate_down, const vector<Blob<Dtype>*>& bottom) {
-  if (bottom.size() == 1) { return; }
-=======
 template <typename Dtype, typename Mtype>
 void ConcatLayer<Dtype,Mtype>::Backward_cpu(const vector<Blob<Dtype,Mtype>*>& top,
       const vector<bool>& propagate_down, const vector<Blob<Dtype,Mtype>*>& bottom) {
->>>>>>> 444a3ab3
+  if (bottom.size() == 1) { return; }
   const Dtype* top_diff = top[0]->cpu_diff();
   int offset_concat_axis = 0;
   const int top_concat_axis = top[0]->shape(concat_axis_);
   for (int i = 0; i < bottom.size(); ++i) {
     const int bottom_concat_axis = bottom[i]->shape(concat_axis_);
-<<<<<<< HEAD
     if (propagate_down[i]) {
       Dtype* bottom_diff = bottom[i]->mutable_cpu_diff();
       for (int n = 0; n < num_concats_; ++n) {
-        caffe_copy(bottom_concat_axis * concat_input_size_, top_diff +
+        caffe_copy<Dtype,Mtype>(bottom_concat_axis * concat_input_size_, top_diff +
             (n * top_concat_axis + offset_concat_axis) * concat_input_size_,
             bottom_diff + n * bottom_concat_axis * concat_input_size_);
       }
-=======
-    for (int n = 0; n < num_concats_; ++n) {
-      caffe_copy<Dtype,Mtype>(bottom_concat_axis * concat_input_size_, top_diff +
-          (n * top_concat_axis + offset_concat_axis) * concat_input_size_,
-          bottom_diff + n * bottom_concat_axis * concat_input_size_);
->>>>>>> 444a3ab3
     }
     offset_concat_axis += bottom_concat_axis;
   }
