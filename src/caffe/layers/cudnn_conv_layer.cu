#ifdef USE_CUDNN
#include <vector>

#include "caffe/filler.hpp"
#include "caffe/layer.hpp"
#include "caffe/util/im2col.hpp"
#include "caffe/util/math_functions.hpp"
#include "caffe/vision_layers.hpp"

namespace caffe {

__global__ void sync_conv_groups() { }

<<<<<<< HEAD
template <typename Dtype>
void CuDNNConvolutionLayer<Dtype>::Forward_gpu(
    const vector<Blob<Dtype>*>& bottom, const vector<Blob<Dtype>*>& top) {
  const int* kernel_shape_data = this->kernel_shape_.cpu_data();
  const Dtype* weight = this->blobs_[0]->gpu_data();
=======
template <typename Dtype, typename Mtype>
void CuDNNConvolutionLayer<Dtype,Mtype>::Forward_gpu(
    const vector<Blob<Dtype,Mtype>*>& bottom, const vector<Blob<Dtype,Mtype>*>& top) {
>>>>>>> 444a3ab3
  for (int i = 0; i < bottom.size(); ++i) {
    const Dtype* bottom_data = bottom[i]->gpu_data();
    Dtype* top_data = top[i]->mutable_gpu_data();

    // Forward through cuDNN in parallel over groups.
    for (int g = 0; g < this->group_; g++) {
#ifdef USE_CNMEM
      MemoryHandler::mallocGPU(&workspace[0], workspace_fwd_sizes_[i]);
#endif
      // Filters.
      // CUDNN_CHECK(cudnnConvolutionForward(handle_[g],
      CUDNN_CHECK(cudnnConvolutionForward(Caffe::cudnn_handle(),
            cudnn::dataType<Dtype>::one,
            bottom_descs_[i], bottom_data + bottom_offset_ * g,
            filter_desc_, weight + this->weight_offset_ * g,
            conv_descs_[i],
            fwd_algo_[i], workspace[0], workspace_fwd_sizes_[i],
            cudnn::dataType<Dtype>::zero,
            top_descs_[i], top_data + top_offset_ * g));

#ifdef USE_CNMEM
      MemoryHandler::freeGPU(workspace[0]);
      workspace[0] = NULL;
#endif
      // Bias.
      if (this->bias_term_) {
        const Dtype* bias_data = this->blobs_[1]->gpu_data();
#if (CUDNN_MAJOR >= 4)
        CUDNN_CHECK(cudnnAddTensor_v2
#else
        CUDNN_CHECK(cudnnAddTensor
#endif
              (Caffe::cudnn_handle(), CUDNN_ADD_SAME_C,
              cudnn::dataType<Dtype>::one,
              bias_desc_, bias_data + bias_offset_ * g,
              cudnn::dataType<Dtype>::one,
              top_descs_[i], top_data + top_offset_ * g));
      }
    }

    // Synchronize the work across groups, each of which went into its own
    // stream, by launching an empty kernel into the default (null) stream.
    // NOLINT_NEXT_LINE(whitespace/operators)
    CUDA_CHECK(cudaStreamSynchronize(cudaStreamLegacy));
  }
}

template <typename Dtype, typename Mtype>
void CuDNNConvolutionLayer<Dtype,Mtype>::Backward_gpu(const vector<Blob<Dtype,Mtype>*>& top,
    const vector<bool>& propagate_down, const vector<Blob<Dtype,Mtype>*>& bottom) {
  const Dtype* weight = NULL;
  Dtype* weight_diff = NULL;
  if (this->param_propagate_down_[0]) {
    weight = this->blobs_[0]->gpu_data();
    weight_diff = this->blobs_[0]->mutable_gpu_diff();
    caffe_gpu_set(this->blobs_[0]->count(), Mtype(0), weight_diff);
  }
  Dtype* bias_diff = NULL;
  if (this->bias_term_ && this->param_propagate_down_[1]) {
    bias_diff = this->blobs_[1]->mutable_gpu_diff();
    caffe_gpu_set(this->blobs_[1]->count(), Mtype(0), bias_diff);
  }
  for (int i = 0; i < top.size(); ++i) {
    const Dtype* top_diff = top[i]->gpu_diff();
    // Backward through cuDNN in parallel over groups and gradients.
    for (int g = 0; g < this->group_; g++) {
      // Gradient w.r.t. bias.
      if (this->bias_term_ && this->param_propagate_down_[1]) {
        CUDNN_CHECK(cudnnConvolutionBackwardBias(Caffe::cudnn_handle(),
              cudnn::dataType<Dtype>::one,
              top_descs_[i],  top_diff + top_offset_ * g,
              cudnn::dataType<Dtype>::one,
              bias_desc_, bias_diff + bias_offset_ * g));
      }

      // Gradient w.r.t. weights.
      if (this->param_propagate_down_[0]) {
#ifdef USE_CNMEM
        MemoryHandler::mallocGPU(&workspace[0], workspace_bwd_filter_sizes_[i]);
#endif
        const Dtype* bottom_data = bottom[i]->gpu_data();
        CUDNN_CHECK(cudnnConvolutionBackwardFilter_v3(
              Caffe::cudnn_handle(),
              cudnn::dataType<Dtype>::one,
              bottom_descs_[i], bottom_data + bottom_offset_ * g,
              top_descs_[i],    top_diff + top_offset_ * g,
              conv_descs_[i],
              bwd_filter_algo_[i], workspace[0], workspace_bwd_filter_sizes_[i],
              cudnn::dataType<Dtype>::one,
              filter_desc_, weight_diff + this->weight_offset_ * g));
#ifdef USE_CNMEM
        MemoryHandler::freeGPU(workspace[0]);
        workspace[0] = NULL;
#endif
      }

      // Gradient w.r.t. bottom data.
      if (propagate_down[i]) {
        if (weight == NULL) {
          weight = this->blobs_[0]->gpu_data();
        }
        Dtype* bottom_diff = bottom[i]->mutable_gpu_diff();
#ifdef USE_CNMEM
        MemoryHandler::mallocGPU(&workspace[0], workspace_bwd_data_sizes_[i]);
#endif
        CUDNN_CHECK(cudnnConvolutionBackwardData_v3(
              Caffe::cudnn_handle(),
              cudnn::dataType<Dtype>::one,
              filter_desc_, weight + this->weight_offset_ * g,
              top_descs_[i], top_diff + top_offset_ * g,
              conv_descs_[i],
              bwd_data_algo_[i], workspace[0], workspace_bwd_data_sizes_[i],
              cudnn::dataType<Dtype>::zero,
              bottom_descs_[i], bottom_diff + bottom_offset_ * g));
#ifdef USE_CNMEM
        MemoryHandler::freeGPU(workspace[0]);
        workspace[0] = NULL;
#endif
      }
    }

    // Synchronize the work across groups, each of which went into its own
    // stream, by launching an empty kernel into the default (null) stream.
    // NOLINT_NEXT_LINE(whitespace/operators)
    CUDA_CHECK(cudaStreamSynchronize(cudaStreamLegacy));
  }
}

INSTANTIATE_LAYER_GPU_FUNCS(CuDNNConvolutionLayer);

}  // namespace caffe
#endif<|MERGE_RESOLUTION|>--- conflicted
+++ resolved
@@ -11,17 +11,11 @@
 
 __global__ void sync_conv_groups() { }
 
-<<<<<<< HEAD
-template <typename Dtype>
-void CuDNNConvolutionLayer<Dtype>::Forward_gpu(
-    const vector<Blob<Dtype>*>& bottom, const vector<Blob<Dtype>*>& top) {
-  const int* kernel_shape_data = this->kernel_shape_.cpu_data();
-  const Dtype* weight = this->blobs_[0]->gpu_data();
-=======
 template <typename Dtype, typename Mtype>
 void CuDNNConvolutionLayer<Dtype,Mtype>::Forward_gpu(
     const vector<Blob<Dtype,Mtype>*>& bottom, const vector<Blob<Dtype,Mtype>*>& top) {
->>>>>>> 444a3ab3
+  const int* kernel_shape_data = this->kernel_shape_.cpu_data();
+  const Dtype* weight = this->blobs_[0]->gpu_data();
   for (int i = 0; i < bottom.size(); ++i) {
     const Dtype* bottom_data = bottom[i]->gpu_data();
     Dtype* top_data = top[i]->mutable_gpu_data();
@@ -77,12 +71,12 @@
   if (this->param_propagate_down_[0]) {
     weight = this->blobs_[0]->gpu_data();
     weight_diff = this->blobs_[0]->mutable_gpu_diff();
-    caffe_gpu_set(this->blobs_[0]->count(), Mtype(0), weight_diff);
+    caffe_gpu_set<Dtype,Mtype>(this->blobs_[0]->count(), Mtype(0), weight_diff);
   }
   Dtype* bias_diff = NULL;
   if (this->bias_term_ && this->param_propagate_down_[1]) {
     bias_diff = this->blobs_[1]->mutable_gpu_diff();
-    caffe_gpu_set(this->blobs_[1]->count(), Mtype(0), bias_diff);
+    caffe_gpu_set<Dtype,Mtype>(this->blobs_[1]->count(), Mtype(0), bias_diff);
   }
   for (int i = 0; i < top.size(); ++i) {
     const Dtype* top_diff = top[i]->gpu_diff();
