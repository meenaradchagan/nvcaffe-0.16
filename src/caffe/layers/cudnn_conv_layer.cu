--- conflicted
+++ resolved
@@ -117,11 +117,7 @@
               filter_desc_, weight + this->weight_offset_ * g,
               top_descs_[i], top_diff + top_offset_ * g,
               conv_descs_[i],
-<<<<<<< HEAD
-              bwd_data_algo_[i], workspace[0], workspace_bwd_data_sizes_[i],
-=======
               bwd_data_algo_[i], workspaceData, workspace_bwd_data_sizes_[i],
->>>>>>> 94054363
               cudnn::dataType<Dtype>::zero,
               bottom_descs_[i], bottom_diff + bottom_offset_ * g));
         MemoryHandler::freeGPU(workspaceData);
