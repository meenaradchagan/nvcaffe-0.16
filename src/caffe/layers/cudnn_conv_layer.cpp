#ifdef USE_CUDNN
#include <algorithm>
#include <vector>

#include "caffe/filler.hpp"
#include "caffe/layer.hpp"
#include "caffe/util/im2col.hpp"
#include "caffe/util/math_functions.hpp"
#include "caffe/vision_layers.hpp"

namespace caffe {

/**
 * TODO(dox) explain cuDNN interface
 */
<<<<<<< HEAD
template <typename Dtype, typename Mtype>
void CuDNNConvolutionLayer<Dtype,Mtype>::LayerSetUp(
    const vector<Blob<Dtype,Mtype>*>& bottom, const vector<Blob<Dtype,Mtype>*>& top) {
  ConvolutionLayer<Dtype,Mtype>::LayerSetUp(bottom, top);
=======
template <typename Dtype>
void CuDNNConvolutionLayer<Dtype>::LayerSetUp(
    const vector<Blob<Dtype>*>& bottom, const vector<Blob<Dtype>*>& top) {

  ConvolutionLayer<Dtype>::LayerSetUp(bottom, top);
>>>>>>> 94054363

  // Initialize algorithm arrays
  fwd_algo_       = new cudnnConvolutionFwdAlgo_t[bottom.size()];
  bwd_filter_algo_= new cudnnConvolutionBwdFilterAlgo_t[bottom.size()];
  bwd_data_algo_  = new cudnnConvolutionBwdDataAlgo_t[bottom.size()];

  // initialize size arrays
  workspace_fwd_sizes_ = new size_t[bottom.size()];
  workspace_bwd_filter_sizes_ = new size_t[bottom.size()];
  workspace_bwd_data_sizes_ = new size_t[bottom.size()];

  // workspace data
  workspaceSizeInBytes = 0;
  workspaceData = NULL;

  for (size_t i = 0; i < bottom.size(); ++i) {
    // initialize all to default algorithms
    fwd_algo_[i] = (cudnnConvolutionFwdAlgo_t)0;
    bwd_filter_algo_[i] = (cudnnConvolutionBwdFilterAlgo_t)0;
    bwd_data_algo_[i] = (cudnnConvolutionBwdDataAlgo_t)0;
    // default algorithms don't require workspace
    workspace_fwd_sizes_[i] = 0;
    workspace_bwd_data_sizes_[i] = 0;
    workspace_bwd_filter_sizes_[i] = 0;
  }

  // Set the indexing parameters.
  bias_offset_ = (this->num_output_ / this->group_);

  // Create filter descriptor.
  const int* kernel_shape_data = this->kernel_shape_.cpu_data();
  const int kernel_h = kernel_shape_data[0];
  const int kernel_w = kernel_shape_data[1];
  cudnn::createFilterDesc<Dtype>(&filter_desc_,
      this->num_output_ / this->group_, this->channels_ / this->group_,
      kernel_h, kernel_w);

  this->weight_offset_ = (this->num_output_ / this->group_) *
                         (this->channels_ / this->group_) *
                         kernel_h * kernel_w;
  // Create tensor descriptor(s) for data and corresponding convolution(s).
  for (int i = 0; i < bottom.size(); i++) {
    cudnnTensorDescriptor_t bottom_desc;
    cudnn::createTensor4dDesc<Dtype>(&bottom_desc);
    bottom_descs_.push_back(bottom_desc);
    cudnnTensorDescriptor_t top_desc;
    cudnn::createTensor4dDesc<Dtype>(&top_desc);
    top_descs_.push_back(top_desc);
    cudnnConvolutionDescriptor_t conv_desc;
    cudnn::createConvolutionDesc<Dtype>(&conv_desc);
    conv_descs_.push_back(conv_desc);
  }

  // Tensor descriptor for bias.
  if (this->bias_term_) {
    cudnn::createTensor4dDesc<Dtype>(&bias_desc_);
  }

  handles_setup_ = true;
}

template <typename Dtype, typename Mtype>
void CuDNNConvolutionLayer<Dtype,Mtype>::Reshape(
    const vector<Blob<Dtype,Mtype>*>& bottom, const vector<Blob<Dtype,Mtype>*>& top) {
  ConvolutionLayer<Dtype,Mtype>::Reshape(bottom, top);
  CHECK_EQ(2, this->num_spatial_axes_)
      << "CuDNNConvolution input must have 2 spatial axes "
      << "(e.g., height and width). "
      << "Use 'engine: CAFFE' for general ND convolution.";
  bottom_offset_ = this->bottom_dim_ / this->group_;
  top_offset_ = this->top_dim_ / this->group_;
  const int height = bottom[0]->shape(this->channel_axis_ + 1);
  const int width = bottom[0]->shape(this->channel_axis_ + 2);
  const int height_out = top[0]->shape(this->channel_axis_ + 1);
  const int width_out = top[0]->shape(this->channel_axis_ + 2);
  const int* pad_data = this->pad_.cpu_data();
  const int pad_h = pad_data[0];
  const int pad_w = pad_data[1];
  const int* stride_data = this->stride_.cpu_data();
  const int stride_h = stride_data[0];
  const int stride_w = stride_data[1];

  // Specify workspace limit for kernels directly until we have a
  // planning strategy and a rewrite of Caffe's GPU memory mangagement
  size_t workspace_limit_bytes, total_memory;
  MemoryHandler::getInfo(&workspace_limit_bytes, &total_memory);

  for (int i = 0; i < bottom.size(); i++) {
    cudnn::setTensor4dDesc<Dtype>(&bottom_descs_[i],
        this->num_,
        this->channels_ / this->group_, height, width,
        this->channels_ * height * width,
        height * width, width, 1);
    cudnn::setTensor4dDesc<Dtype>(&top_descs_[i],
        this->num_,
        this->num_output_ / this->group_, height_out, width_out,
        this->num_output_ * this->out_spatial_dim_,
        this->out_spatial_dim_, width_out, 1);
    
    cudnn::setConvolutionDesc<Dtype>(&conv_descs_[i], bottom_descs_[i],
        filter_desc_, pad_h, pad_w, stride_h, stride_w);

     // choose forward and backward algorithms + workspace(s)
      CUDNN_CHECK(cudnnGetConvolutionForwardAlgorithm(Caffe::cudnn_handle(),
      bottom_descs_[i],
      filter_desc_,
      conv_descs_[i],
      top_descs_[i],
      CUDNN_CONVOLUTION_FWD_SPECIFY_WORKSPACE_LIMIT,
      workspace_limit_bytes,
      &fwd_algo_[i]));

    CUDNN_CHECK(cudnnGetConvolutionForwardWorkspaceSize(Caffe::cudnn_handle(),
      bottom_descs_[i],
      filter_desc_,
      conv_descs_[i],
      top_descs_[i],
      fwd_algo_[i],
      &(workspace_fwd_sizes_[i])));

    //
    // choose backward algorithm for filter
      CUDNN_CHECK(cudnnGetConvolutionBackwardFilterAlgorithm(
            Caffe::cudnn_handle(),
          bottom_descs_[i], top_descs_[i], conv_descs_[i], filter_desc_,
          CUDNN_CONVOLUTION_BWD_FILTER_SPECIFY_WORKSPACE_LIMIT,
          workspace_limit_bytes, &bwd_filter_algo_[i]) );

    // get workspace for backwards filter algorithm
    CUDNN_CHECK(cudnnGetConvolutionBackwardFilterWorkspaceSize(
          Caffe::cudnn_handle(),
          bottom_descs_[i], top_descs_[i], conv_descs_[i], filter_desc_,
          bwd_filter_algo_[i], &workspace_bwd_filter_sizes_[i]));

    // choose backward algo for data
    CUDNN_CHECK(cudnnGetConvolutionBackwardDataAlgorithm(
            Caffe::cudnn_handle(),
          filter_desc_, top_descs_[i], conv_descs_[i], bottom_descs_[i],
          CUDNN_CONVOLUTION_BWD_DATA_SPECIFY_WORKSPACE_LIMIT,
        workspace_limit_bytes, &bwd_data_algo_[i]));

    // get workspace size
    CUDNN_CHECK(cudnnGetConvolutionBackwardDataWorkspaceSize(
          Caffe::cudnn_handle(),
          filter_desc_, top_descs_[i], conv_descs_[i], bottom_descs_[i],
          bwd_data_algo_[i], &workspace_bwd_data_sizes_[i]) );
  }
<<<<<<< HEAD
  
  if (!MemoryHandler::usingPool()) {
    // reduce over all workspace sizes to get a maximum to allocate / reallocate
    size_t total_workspace_fwd = 0;
    size_t total_workspace_bwd_data = 0;
    size_t total_workspace_bwd_filter = 0;
    
    for (size_t i = 0; i < bottom.size(); i++) {
      total_workspace_fwd        = std::max(total_workspace_fwd,
					    workspace_fwd_sizes_[i]);
      total_workspace_bwd_data   = std::max(total_workspace_bwd_data,
					    workspace_bwd_data_sizes_[i]);
      total_workspace_bwd_filter = std::max(total_workspace_bwd_filter,
					    workspace_bwd_filter_sizes_[i]);
    }
    // get max over all operations
    size_t max_workspace = std::max(total_workspace_fwd,
				    total_workspace_bwd_data);
    max_workspace = std::max(max_workspace, total_workspace_bwd_filter);
    // ensure all groups have enough workspace
    size_t total_max_workspace = max_workspace *
      (this->group_ * CUDNN_STREAMS_PER_GROUP);
    
    // this is the total amount of storage needed over all groups + streams
    if (total_max_workspace > workspaceSizeInBytes) {
      LOG(INFO) << "Reallocating workspace storage: " << total_max_workspace;
      workspaceSizeInBytes = total_max_workspace;
      
      // free the existing workspace and allocate a new (larger) one
      MemoryHandler::freeGPU(this->workspaceData);
      this->workspaceData = NULL;
      
      MemoryHandler::mallocGPU(&(this->workspaceData), workspaceSizeInBytes);
      
      // if we succeed in the allocation, set pointer aliases for workspaces
      for (int g = 0; g < (this->group_ * CUDNN_STREAMS_PER_GROUP); g++) {
	workspace[g] = reinterpret_cast<char *>(workspaceData) + g*max_workspace;
      }
    }
  }
=======
>>>>>>> 94054363

  // Tensor descriptor for bias.
  if (this->bias_term_) {
    cudnn::setTensor4dDesc<Dtype>(&bias_desc_,
        1, this->num_output_ / this->group_, 1, 1);
  }
}

template <typename Dtype, typename Mtype>
CuDNNConvolutionLayer<Dtype,Mtype>::~CuDNNConvolutionLayer() {
  // Check that handles have been setup before destroying.
  if (!handles_setup_) { return; }

  for (int i = 0; i < bottom_descs_.size(); i++) {
    cudnnDestroyTensorDescriptor(bottom_descs_[i]);
    cudnnDestroyTensorDescriptor(top_descs_[i]);
    cudnnDestroyConvolutionDescriptor(conv_descs_[i]);
  }
  if (this->bias_term_) {
    cudnnDestroyTensorDescriptor(bias_desc_);
  }
  cudnnDestroyFilterDescriptor(filter_desc_);

  delete [] fwd_algo_;
  delete [] bwd_filter_algo_;
  delete [] bwd_data_algo_;
  delete [] workspace_fwd_sizes_;
  delete [] workspace_bwd_data_sizes_;
  delete [] workspace_bwd_filter_sizes_;

  MemoryHandler::freeGPU(this->workspaceData);
}

INSTANTIATE_CLASS(CuDNNConvolutionLayer);

}   // namespace caffe
#endif<|MERGE_RESOLUTION|>--- conflicted
+++ resolved
@@ -13,18 +13,10 @@
 /**
  * TODO(dox) explain cuDNN interface
  */
-<<<<<<< HEAD
 template <typename Dtype, typename Mtype>
 void CuDNNConvolutionLayer<Dtype,Mtype>::LayerSetUp(
     const vector<Blob<Dtype,Mtype>*>& bottom, const vector<Blob<Dtype,Mtype>*>& top) {
   ConvolutionLayer<Dtype,Mtype>::LayerSetUp(bottom, top);
-=======
-template <typename Dtype>
-void CuDNNConvolutionLayer<Dtype>::LayerSetUp(
-    const vector<Blob<Dtype>*>& bottom, const vector<Blob<Dtype>*>& top) {
-
-  ConvolutionLayer<Dtype>::LayerSetUp(bottom, top);
->>>>>>> 94054363
 
   // Initialize algorithm arrays
   fwd_algo_       = new cudnnConvolutionFwdAlgo_t[bottom.size()];
@@ -172,49 +164,6 @@
           filter_desc_, top_descs_[i], conv_descs_[i], bottom_descs_[i],
           bwd_data_algo_[i], &workspace_bwd_data_sizes_[i]) );
   }
-<<<<<<< HEAD
-  
-  if (!MemoryHandler::usingPool()) {
-    // reduce over all workspace sizes to get a maximum to allocate / reallocate
-    size_t total_workspace_fwd = 0;
-    size_t total_workspace_bwd_data = 0;
-    size_t total_workspace_bwd_filter = 0;
-    
-    for (size_t i = 0; i < bottom.size(); i++) {
-      total_workspace_fwd        = std::max(total_workspace_fwd,
-					    workspace_fwd_sizes_[i]);
-      total_workspace_bwd_data   = std::max(total_workspace_bwd_data,
-					    workspace_bwd_data_sizes_[i]);
-      total_workspace_bwd_filter = std::max(total_workspace_bwd_filter,
-					    workspace_bwd_filter_sizes_[i]);
-    }
-    // get max over all operations
-    size_t max_workspace = std::max(total_workspace_fwd,
-				    total_workspace_bwd_data);
-    max_workspace = std::max(max_workspace, total_workspace_bwd_filter);
-    // ensure all groups have enough workspace
-    size_t total_max_workspace = max_workspace *
-      (this->group_ * CUDNN_STREAMS_PER_GROUP);
-    
-    // this is the total amount of storage needed over all groups + streams
-    if (total_max_workspace > workspaceSizeInBytes) {
-      LOG(INFO) << "Reallocating workspace storage: " << total_max_workspace;
-      workspaceSizeInBytes = total_max_workspace;
-      
-      // free the existing workspace and allocate a new (larger) one
-      MemoryHandler::freeGPU(this->workspaceData);
-      this->workspaceData = NULL;
-      
-      MemoryHandler::mallocGPU(&(this->workspaceData), workspaceSizeInBytes);
-      
-      // if we succeed in the allocation, set pointer aliases for workspaces
-      for (int g = 0; g < (this->group_ * CUDNN_STREAMS_PER_GROUP); g++) {
-	workspace[g] = reinterpret_cast<char *>(workspaceData) + g*max_workspace;
-      }
-    }
-  }
-=======
->>>>>>> 94054363
 
   // Tensor descriptor for bias.
   if (this->bias_term_) {
