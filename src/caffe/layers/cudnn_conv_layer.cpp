--- conflicted
+++ resolved
@@ -18,11 +18,10 @@
 /**
  * TODO(dox) explain cuDNN interface
  */
-<<<<<<< HEAD
-template <typename Dtype>
-void CuDNNConvolutionLayer<Dtype>::LayerSetUp(
-    const vector<Blob<Dtype>*>& bottom, const vector<Blob<Dtype>*>& top) {
-  ConvolutionLayer<Dtype>::LayerSetUp(bottom, top);
+template <typename Dtype, typename Mtype>
+void CuDNNConvolutionLayer<Dtype,Mtype>::LayerSetUp(
+    const vector<Blob<Dtype,Mtype>*>& bottom, const vector<Blob<Dtype,Mtype>*>& top) {
+  ConvolutionLayer<Dtype,Mtype>::LayerSetUp(bottom, top);
 
   // Initialize algorithm arrays
   fwd_algo_       = new cudnnConvolutionFwdAlgo_t[bottom.size()];
@@ -35,15 +34,6 @@
   workspace_bwd_data_sizes_ = new size_t[bottom.size()];
 
   // workspace data
-=======
-template <typename Dtype, typename Mtype>
-void CuDNNConvolutionLayer<Dtype,Mtype>::LayerSetUp(
-    const vector<Blob<Dtype,Mtype>*>& bottom, const vector<Blob<Dtype,Mtype>*>& top) {
-  ConvolutionLayer<Dtype,Mtype>::LayerSetUp(bottom, top);
-  // Initialize CUDA streams and cuDNN.
-  stream_         = new cudaStream_t[this->group_ * CUDNN_STREAMS_PER_GROUP];
-  handle_         = new cudnnHandle_t[this->group_ * CUDNN_STREAMS_PER_GROUP];
->>>>>>> 444a3ab3
   workspaceSizeInBytes = 0;
   workspaceData = NULL;
   workspace = new void*[this->group_ * CUDNN_STREAMS_PER_GROUP];
@@ -95,11 +85,10 @@
   handles_setup_ = true;
 }
 
-<<<<<<< HEAD
-template <typename Dtype>
-void CuDNNConvolutionLayer<Dtype>::Reshape(
-    const vector<Blob<Dtype>*>& bottom, const vector<Blob<Dtype>*>& top) {
-  ConvolutionLayer<Dtype>::Reshape(bottom, top);
+template <typename Dtype, typename Mtype>
+void CuDNNConvolutionLayer<Dtype,Mtype>::Reshape(
+    const vector<Blob<Dtype,Mtype>*>& bottom, const vector<Blob<Dtype,Mtype>*>& top) {
+  ConvolutionLayer<Dtype,Mtype>::Reshape(bottom, top);
   CHECK_EQ(2, this->num_spatial_axes_)
       << "CuDNNConvolution input must have 2 spatial axes "
       << "(e.g., height and width). "
@@ -126,16 +115,6 @@
   } else {
     workspace_limit_bytes = 8*1024*1024;
   }
-=======
-template <typename Dtype, typename Mtype>
-void CuDNNConvolutionLayer<Dtype,Mtype>::Reshape(
-    const vector<Blob<Dtype,Mtype>*>& bottom, const vector<Blob<Dtype,Mtype>*>& top) {
-  ConvolutionLayer<Dtype,Mtype>::Reshape(bottom, top);
-  bottom_offset_ = (this->channels_ / this->group_)
-      * this->height_ * this->width_;
-  top_offset_ = (this->num_output_ / this->group_)
-      * this->height_out_ * this->width_out_;
->>>>>>> 444a3ab3
 
   for (int i = 0; i < bottom.size(); i++) {
     cudnn::setTensor4dDesc<Dtype>(&bottom_descs_[i],
