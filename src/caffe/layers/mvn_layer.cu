#include <algorithm>
#include <vector>

#include "caffe/common_layers.hpp"
#include "caffe/layer.hpp"
#include "caffe/util/math_functions.hpp"

namespace caffe {

template <typename Dtype, typename Mtype>
void MVNLayer<Dtype,Mtype>::Forward_gpu(const vector<Blob<Dtype,Mtype>*>& bottom,
    const vector<Blob<Dtype,Mtype>*>& top) {
  const Dtype* bottom_data = bottom[0]->gpu_data();
  Dtype* top_data = top[0]->mutable_gpu_data();
  int num;
  if (this->layer_param_.mvn_param().across_channels())
    num = bottom[0]->num();
  else
    num = bottom[0]->num() * bottom[0]->channels();

  int dim = bottom[0]->count() / num;

  if (this->layer_param_.mvn_param().normalize_variance()) {
    // put the squares of bottom into temp_
    caffe_gpu_powx<Dtype,Mtype>(bottom[0]->count(), bottom_data, Mtype(2),
        temp_.mutable_gpu_data());

    // computes variance using var(X) = E(X^2) - (EX)^2
    caffe_gpu_gemv<Dtype,Mtype>(CblasNoTrans, num, dim, 1. / dim, bottom_data,
        sum_multiplier_.gpu_data(), 0., mean_.mutable_gpu_data());  // EX
    caffe_gpu_gemv<Dtype,Mtype>(CblasNoTrans, num, dim, 1. / dim, temp_.gpu_data(),
        sum_multiplier_.gpu_data(), 0.,
        variance_.mutable_gpu_data());  // E(X^2)
    caffe_gpu_powx<Dtype,Mtype>(mean_.count(), mean_.gpu_data(), Mtype(2),
        temp_.mutable_gpu_data());  // (EX)^2
    caffe_gpu_sub<Dtype,Mtype>(mean_.count(), variance_.gpu_data(), temp_.gpu_data(),
        variance_.mutable_gpu_data());  // variance

    // do mean and variance normalization
    // subtract mean
    caffe_gpu_gemm<Dtype,Mtype>(CblasNoTrans, CblasNoTrans, num, dim, 1, -1.,
            mean_.gpu_data(), sum_multiplier_.gpu_data(), 0.,
            temp_.mutable_gpu_data());

    caffe_gpu_add<Dtype,Mtype>(temp_.count(), bottom_data, temp_.gpu_data(), top_data);

    // normalize variance
    caffe_gpu_powx<Dtype,Mtype>(variance_.count(), variance_.gpu_data(), Mtype(0.5),
          variance_.mutable_gpu_data());

    caffe_gpu_add_scalar<Dtype,Mtype>(variance_.count(), eps_, variance_.mutable_gpu_data());

    caffe_gpu_gemm<Dtype,Mtype>(CblasNoTrans, CblasNoTrans, num, dim, 1, 1.,
          variance_.gpu_data(), sum_multiplier_.gpu_data(), 0.,
          temp_.mutable_gpu_data());

    caffe_gpu_div<Dtype,Mtype>(temp_.count(), top_data, temp_.gpu_data(), top_data);
  } else {
    caffe_gpu_gemv<Dtype,Mtype>(CblasNoTrans, num, dim, 1. / dim, bottom_data,
            sum_multiplier_.gpu_data(), 0., mean_.mutable_gpu_data());  // EX

    // subtract mean
    caffe_gpu_gemm<Dtype,Mtype>(CblasNoTrans, CblasNoTrans, num, dim, 1, -1.,
            mean_.gpu_data(), sum_multiplier_.gpu_data(), 0.,
            temp_.mutable_gpu_data());

    caffe_gpu_add<Dtype,Mtype>(temp_.count(), bottom_data, temp_.gpu_data(), top_data);
  }
}

template <typename Dtype, typename Mtype>
void MVNLayer<Dtype,Mtype>::Backward_gpu(const vector<Blob<Dtype,Mtype>*>& top,
    const vector<bool>& propagate_down,
    const vector<Blob<Dtype,Mtype>*>& bottom) {
  const Dtype* top_diff = top[0]->gpu_diff();
  const Dtype* top_data = top[0]->gpu_data();
  const Dtype* bottom_data = bottom[0]->gpu_data();
  Dtype* bottom_diff = bottom[0]->mutable_gpu_diff();

  int num;
  if (this->layer_param_.mvn_param().across_channels())
    num = bottom[0]->num();
  else
    num = bottom[0]->num() * bottom[0]->channels();

  int dim = bottom[0]->count() / num;

  if (this->layer_param_.mvn_param().normalize_variance()) {
    caffe_gpu_mul<Dtype,Mtype>(temp_.count(), top_data, top_diff, bottom_diff);
    caffe_gpu_gemv<Dtype,Mtype>(CblasNoTrans, num, dim, 1., bottom_diff,
          sum_multiplier_.gpu_data(), 0., mean_.mutable_gpu_data());
    caffe_gpu_gemm<Dtype,Mtype>(CblasNoTrans, CblasNoTrans, num, dim, 1, 1.,
          mean_.gpu_data(), sum_multiplier_.gpu_data(), 0.,
          bottom_diff);
    caffe_gpu_mul<Dtype,Mtype>(temp_.count(), top_data, bottom_diff, bottom_diff);

    caffe_gpu_gemv<Dtype,Mtype>(CblasNoTrans, num, dim, 1., top_diff,
            sum_multiplier_.gpu_data(), 0., mean_.mutable_gpu_data());
    caffe_gpu_gemm<Dtype,Mtype>(CblasNoTrans, CblasNoTrans, num, dim, 1, 1.,
            mean_.gpu_data(), sum_multiplier_.gpu_data(), 1.,
            bottom_diff);

    caffe_gpu_axpby<Dtype,Mtype>(temp_.count(), Mtype(1), top_diff, Mtype(-1. / dim),
        bottom_diff);

    // put the squares of bottom into temp_
    caffe_gpu_powx<Dtype,Mtype>(temp_.count(), bottom_data, Mtype(2),
        temp_.mutable_gpu_data());

    caffe_gpu_gemm<Dtype,Mtype>(CblasNoTrans, CblasNoTrans, num, dim, 1, 1.,
        variance_.gpu_data(), sum_multiplier_.gpu_data(), 0.,
        temp_.mutable_gpu_data());

    caffe_gpu_div<Dtype,Mtype>(temp_.count(), bottom_diff, temp_.gpu_data(), bottom_diff);
  } else {
<<<<<<< HEAD
    caffe_gpu_gemv<Dtype>(CblasNoTrans, num, dim, 1. / dim, top_diff,
            sum_multiplier_.gpu_data(), 0., mean_.mutable_gpu_data());
    caffe_gpu_gemm<Dtype>(CblasNoTrans, CblasNoTrans, num, dim, 1, -1.,
            mean_.gpu_data(), sum_multiplier_.gpu_data(), 0.,
            temp_.mutable_gpu_data());
    caffe_gpu_add(temp_.count(), top_diff, temp_.gpu_data(), bottom_diff);
=======
    caffe_copy<Dtype,Mtype>(temp_.count(), top_diff, bottom_diff);
>>>>>>> 444a3ab3
  }
}


INSTANTIATE_LAYER_GPU_FUNCS(MVNLayer);


}  // namespace caffe<|MERGE_RESOLUTION|>--- conflicted
+++ resolved
@@ -113,16 +113,12 @@
 
     caffe_gpu_div<Dtype,Mtype>(temp_.count(), bottom_diff, temp_.gpu_data(), bottom_diff);
   } else {
-<<<<<<< HEAD
-    caffe_gpu_gemv<Dtype>(CblasNoTrans, num, dim, 1. / dim, top_diff,
+    caffe_gpu_gemv<Dtype,Mtype>(CblasNoTrans, num, dim, 1. / dim, top_diff,
             sum_multiplier_.gpu_data(), 0., mean_.mutable_gpu_data());
-    caffe_gpu_gemm<Dtype>(CblasNoTrans, CblasNoTrans, num, dim, 1, -1.,
+    caffe_gpu_gemm<Dtype,Mtype>(CblasNoTrans, CblasNoTrans, num, dim, 1, -1.,
             mean_.gpu_data(), sum_multiplier_.gpu_data(), 0.,
             temp_.mutable_gpu_data());
-    caffe_gpu_add(temp_.count(), top_diff, temp_.gpu_data(), bottom_diff);
-=======
-    caffe_copy<Dtype,Mtype>(temp_.count(), top_diff, bottom_diff);
->>>>>>> 444a3ab3
+    caffe_gpu_add<Dtype,Mtype>(temp_.count(), top_diff, temp_.gpu_data(), bottom_diff);
   }
 }
 
