--- conflicted
+++ resolved
@@ -113,10 +113,7 @@
   // keep top_diff unchanged.
   if (this->param_propagate_down_[0]) {
     Dtype* slope_diff = this->blobs_[0]->mutable_cpu_diff();
-<<<<<<< HEAD
-=======
     caffe_set<Dtype,Mtype>(this->blobs_[0]->count(), Mtype(0), slope_diff);
->>>>>>> 444a3ab3
     for (int i = 0; i < count; ++i) {
       int c = (i / dim) % channels / div_factor;
       slope_diff[c] = Get<Dtype>( Get<Mtype>(top_diff[i]) * Get<Mtype>(bottom_data[i]) * (Get<Mtype>(bottom_data[i]) <= 0) + Get<Mtype>(slope_diff[c]) );
