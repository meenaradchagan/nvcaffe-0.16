--- conflicted
+++ resolved
@@ -42,7 +42,6 @@
   size_t totalSizeInBytes = sizeof(Dtype)*bottom[0]->num()* \
                             this->channels_*this->height_*this->width_;
 
-<<<<<<< HEAD
   if (MemoryHandler::usingPool())
     this->tempDataSize = totalSizeInBytes;
   else
@@ -58,24 +57,7 @@
       MemoryHandler::mallocGPU(&tempData1, totalSizeInBytes);
       MemoryHandler::mallocGPU(&tempData2, totalSizeInBytes);
     }
-=======
-#ifdef USE_CNMEM
-  this->tempDataSize = totalSizeInBytes;
-#else
-  if (totalSizeInBytes > tempDataSize) {
-    tempDataSize = totalSizeInBytes;
-
-    MemoryHandler::freeGPU(tempData1);
-    MemoryHandler::freeGPU(tempData2);
-    tempData1 = NULL;
-    tempData2 = NULL;
-
-    // allocate new buffers
-    MemoryHandler::mallocGPU(&tempData1, totalSizeInBytes);
-    MemoryHandler::mallocGPU(&tempData2, totalSizeInBytes);
-  }
 #endif
->>>>>>> 350658de
 }
 
 template <typename Dtype, typename Mtype>
@@ -88,10 +70,6 @@
 
   // destroy LRN handle
   CUDNN_CHECK(cudnnDestroyLRNDescriptor(norm_desc_));
-<<<<<<< HEAD
-  cudnnDestroy(handle_);
-=======
->>>>>>> 350658de
 
   // free temp buffers
   if (tempData1 != NULL) cudaFree(tempData1);
