--- conflicted
+++ resolved
@@ -1,11 +1,6 @@
 from .pycaffe import Net, SGDSolver, NesterovSolver, AdaGradSolver, RMSPropSolver, AdaDeltaSolver, AdamSolver
-<<<<<<< HEAD
-from ._caffe import set_mode_cpu, set_mode_gpu, set_device, Layer, get_solver, layer_type_list
+from ._caffe import set_mode_cpu, set_mode_gpu, set_device, Layer, get_solver, layer_type_list, set_random_seed
 from ._caffe import CAFFE_VERSION as __version__
-=======
-from ._caffe import set_mode_cpu, set_mode_gpu, set_device, Layer, get_solver, layer_type_list, set_random_seed
-from ._caffe import __version__
->>>>>>> 64314779
 from .proto.caffe_pb2 import TRAIN, TEST
 from .classifier import Classifier
 from .detector import Detector
