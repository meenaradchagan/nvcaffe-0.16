--- conflicted
+++ resolved
@@ -30,12 +30,7 @@
 cache:
   timeout: 604800  # 1 week
   apt: true
-<<<<<<< HEAD
-=======
-  directories:
     - ~/protobuf3
->>>>>>> f28f5ae2
-
 before_install:
   - source ./scripts/travis/defaults.sh
 
